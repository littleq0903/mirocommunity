{% load url from future %}
{% load i18n daguerre uploadtemplate_tags %}

<div class="row">
	<div class="col-two-fifths {% if site_settings.tagline %}with-tagline{% else %}no-tagline{% endif %}">
		<a href="{{ localtv_index }}" id="SiteLogo" class="logo-link">
			{% if site_settings.logo %}
<<<<<<< HEAD
				{% adjust site_settings.logo.path adjustment="fit" height=54 as logo %}
=======
				{% adjust site_settings.logo.name adjustment="fit" height=54 as logo %}
>>>>>>> 3431d486
				<img alt="{{ site_settings.site.name }} Logo" src="{{ logo }}" width="{{ logo.width }}" height="{{ logo.height }}" class="logo-img" />
			{% endif %}
		</a>
		{# Calculating the margins below is a little hacky... ideally this would happen in the CSS somehow #}
		<h1 id="SiteTitle"
			class="{% if site_settings.tagline %}site-title-small{% else %}site-title-large{% endif %}"
			style="margin-left: {{ logo.width }}px;">
			<a href="{{ localtv_index }}" class="site-name">
				{{ site_settings.site.name }}
			</a>
		</h1>
			{% if site_settings.tagline %}
			<h2 id="SiteTagline" style="margin-left: {{ logo.width }}px;">
				{{ site_settings.tagline|safe }}
			</h2>
		{% endif %}
	</div>
	
	<div class="col-two-fifths">
		<nav id="navigation" role="navigation">
			{% include "localtv/_site_navigation.html" %}
		</nav>
	</div>
	
	<div class="col-one-fifth">
		<form id="search" action="{% url 'localtv_search' %}" method="get">
			<div class="btn-right-controls">
				<input name="q" type="text" id="search_field" value="{{ query }}"/>
				<button class="btn-right"><span class="search-icon">{% trans 'Search' %}</span></button>
			</div>
		</form>
	</div>
</div><|MERGE_RESOLUTION|>--- conflicted
+++ resolved
@@ -5,11 +5,7 @@
 	<div class="col-two-fifths {% if site_settings.tagline %}with-tagline{% else %}no-tagline{% endif %}">
 		<a href="{{ localtv_index }}" id="SiteLogo" class="logo-link">
 			{% if site_settings.logo %}
-<<<<<<< HEAD
-				{% adjust site_settings.logo.path adjustment="fit" height=54 as logo %}
-=======
 				{% adjust site_settings.logo.name adjustment="fit" height=54 as logo %}
->>>>>>> 3431d486
 				<img alt="{{ site_settings.site.name }} Logo" src="{{ logo }}" width="{{ logo.width }}" height="{{ logo.height }}" class="logo-img" />
 			{% endif %}
 		</a>
