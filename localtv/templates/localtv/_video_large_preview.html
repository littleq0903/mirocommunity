{% load daguerre i18n %}

<article class="video-large">
	<div class="video-large-preview col-two-thirds">
<<<<<<< HEAD
		{% with video.thumbnail_file as thumbnail %}
			{% if thumbnail.width > 640 and thumbnail.height > 400 %}
				{% adjust thumbnail width=640 height=400 adjustment="fill" as image %}
				<a href="{{ video.get_absolute_url }}"><img src="{{ image }}" width="{{ image.width }}" height="{{ image.height }}" /></a>
			{% elif thumbnail %}
				<a href="{{ video.get_absolute_url }}"><img src="{{ thumbnail.url }}" width="{{ thumbnail.width }}" height="{{ thumbnail.height }}" /></a>
			{% endif %}
		{% endwith %}
=======
		{# We're gonna do some logic to get the right thumbnail size here. It's gonna be messy. #}
		
		{# Start by cropping the image. #}
		{% adjust video.thumbnail_path width=640 height=360 adjustment="crop" as image %}
		{# If the both dimensions are larger than the space, switch to fill. #}
		{% if image.width == 640 and image.height == 360 %}
			{% adjust video.thumbnail_path width=640 height=360 adjustment="fill" as image %}
		{# If one dimension is larger than the space, switch to fit. #}
		{% elif image.width == 640 or image.height == 360  %}
			{% adjust video.thumbnail_path width=640 height=360 adjustment="fit" as image %}
		{% endif %}
		
		<a href="{{ video.get_absolute_url }}"><img src="{{ image }}" /></a>
>>>>>>> 3431d486
	</div>
	<div class="video-large-details padded col-one-third">
		<header>
			<h1><a href="{{ video.get_absolute_url }}">{{ video.name }}</a></h1>
		</header>
		<div class="video-large-description">
			{{ video.description|safe|truncatewords:40 }}
		</div>
		<p><a href="{{ video.get_absolute_url }}" class="button-dark watch-video-button">{% trans "Watch Video" %}</a></p>
	</div>
</article><|MERGE_RESOLUTION|>--- conflicted
+++ resolved
@@ -2,30 +2,19 @@
 
 <article class="video-large">
 	<div class="video-large-preview col-two-thirds">
-<<<<<<< HEAD
-		{% with video.thumbnail_file as thumbnail %}
-			{% if thumbnail.width > 640 and thumbnail.height > 400 %}
-				{% adjust thumbnail width=640 height=400 adjustment="fill" as image %}
-				<a href="{{ video.get_absolute_url }}"><img src="{{ image }}" width="{{ image.width }}" height="{{ image.height }}" /></a>
-			{% elif thumbnail %}
-				<a href="{{ video.get_absolute_url }}"><img src="{{ thumbnail.url }}" width="{{ thumbnail.width }}" height="{{ thumbnail.height }}" /></a>
-			{% endif %}
-		{% endwith %}
-=======
 		{# We're gonna do some logic to get the right thumbnail size here. It's gonna be messy. #}
 		
 		{# Start by cropping the image. #}
-		{% adjust video.thumbnail_path width=640 height=360 adjustment="crop" as image %}
+		{% adjust video.thumbnail_file.name width=640 height=360 adjustment="crop" as image %}
 		{# If the both dimensions are larger than the space, switch to fill. #}
 		{% if image.width == 640 and image.height == 360 %}
-			{% adjust video.thumbnail_path width=640 height=360 adjustment="fill" as image %}
+			{% adjust video.thumbnail_file.name width=640 height=360 adjustment="fill" as image %}
 		{# If one dimension is larger than the space, switch to fit. #}
 		{% elif image.width == 640 or image.height == 360  %}
-			{% adjust video.thumbnail_path width=640 height=360 adjustment="fit" as image %}
+			{% adjust video.thumbnail_file.name width=640 height=360 adjustment="fit" as image %}
 		{% endif %}
 		
 		<a href="{{ video.get_absolute_url }}"><img src="{{ image }}" /></a>
->>>>>>> 3431d486
 	</div>
 	<div class="video-large-details padded col-one-third">
 		<header>
