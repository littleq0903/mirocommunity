{% load i18n pagetabs %}

{% if page_obj.has_other_pages %}
	<div class="pagination upper">
			{% pagetabs page_obj %}
	</div>
{% endif %}

<div class="video-list-wrapper">
<<<<<<< HEAD
	{% for video in video_list %}
		{% if forloop.first %}
			<ul class="media-grid video-grid">
		{% endif %}
		<li class="media-item video-grid-item" data-content="
			{% filter force_escape %}
				{% if video.description %}
					<div class="popover-normal-text">
						{{ video.description|safe }}
					</div>
				{% endif %}
				{% with video as instance %}
					<p class="byline">by {% include "localtv/inline_edit/video_authors.html" %}</p>
				{% endwith %}
			{% endfilter %}
		">
			<figure class="thumb">
				<a href="{{ video.get_absolute_url }}">
					{% adjust video.thumbnail_file width=200 height=144 adjustment="fill" as image %}
					<img src="{{ image }}" width="{{ image.width }}" height="{{ image.height }}" />
				</a>
			</figure>
			<header class="video-header">
				<h1 class="video-title"><a href="{{ video.get_absolute_url }}" class="title-link">{{ video.name }}</a></h1>
			</headeR>
			<div class="video-details">
				{% with video as instance %}
					<a  href="{{ video.get_absolute_url }}" class="timestamp-link">{% include "localtv/_when_published.html" %}</a>
				{% endwith %}
			</div>
		</li>
		{% if forloop.last %}
			</ul>
		{% endif %}
	{% empty %}
=======
	{% if video_list %}
		<ul class="media-grid-{{ columns }} video-grid">
			{% for video in video_list %}
				{% include "localtv/_video_grid_item.html" %}
			{% endfor %}
		</ul>
	{% else %}
>>>>>>> 3431d486
		<div class="message warning">
			<p>{% trans "No videos have been added yet." %}</p>
		</div>
	{% endif %}
</div>

{% if page_obj.has_other_pages %}
	<div class="pagination lower">
		{% pagetabs page_obj %}
	</div>
{% endif %}<|MERGE_RESOLUTION|>--- conflicted
+++ resolved
@@ -7,43 +7,6 @@
 {% endif %}
 
 <div class="video-list-wrapper">
-<<<<<<< HEAD
-	{% for video in video_list %}
-		{% if forloop.first %}
-			<ul class="media-grid video-grid">
-		{% endif %}
-		<li class="media-item video-grid-item" data-content="
-			{% filter force_escape %}
-				{% if video.description %}
-					<div class="popover-normal-text">
-						{{ video.description|safe }}
-					</div>
-				{% endif %}
-				{% with video as instance %}
-					<p class="byline">by {% include "localtv/inline_edit/video_authors.html" %}</p>
-				{% endwith %}
-			{% endfilter %}
-		">
-			<figure class="thumb">
-				<a href="{{ video.get_absolute_url }}">
-					{% adjust video.thumbnail_file width=200 height=144 adjustment="fill" as image %}
-					<img src="{{ image }}" width="{{ image.width }}" height="{{ image.height }}" />
-				</a>
-			</figure>
-			<header class="video-header">
-				<h1 class="video-title"><a href="{{ video.get_absolute_url }}" class="title-link">{{ video.name }}</a></h1>
-			</headeR>
-			<div class="video-details">
-				{% with video as instance %}
-					<a  href="{{ video.get_absolute_url }}" class="timestamp-link">{% include "localtv/_when_published.html" %}</a>
-				{% endwith %}
-			</div>
-		</li>
-		{% if forloop.last %}
-			</ul>
-		{% endif %}
-	{% empty %}
-=======
 	{% if video_list %}
 		<ul class="media-grid-{{ columns }} video-grid">
 			{% for video in video_list %}
@@ -51,7 +14,6 @@
 			{% endfor %}
 		</ul>
 	{% else %}
->>>>>>> 3431d486
 		<div class="message warning">
 			<p>{% trans "No videos have been added yet." %}</p>
 		</div>
