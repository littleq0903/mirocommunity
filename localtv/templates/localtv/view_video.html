--- conflicted
+++ resolved
@@ -19,11 +19,7 @@
 {% endcomment %}
 
 
-<<<<<<< HEAD
-{% load video i18n comments filters uploadtemplate_tags editable_widget localtv_thumbnail cache video_list email_share_tags %}
-=======
 {% load video i18n comments filters uploadtemplate_tags editable_widget localtv_thumbnail cache video_list email_share_tags daguerre %}
->>>>>>> ce76b815
 {% load url from future %}
 
 {% block body_classes %}{{ block.super }} video-detail{% endblock %}
@@ -48,11 +44,7 @@
 				</h1>
 				<h2 class="colophon">
 					{% with current_video as instance %}
-<<<<<<< HEAD
-						{% include "localtv/inline_edit/video_when_published.html" %} by {% include "localtv/inline_edit/video_authors.html" %}
-=======
 						{% include "localtv/_when_published.html" %} by {% include "localtv/inline_edit/video_authors.html" %}
->>>>>>> ce76b815
 					{% endwith %}
 				</h2>
 			</div>
@@ -79,11 +71,7 @@
 
 {% block content %}
 	<div class="row">
-<<<<<<< HEAD
-		<div class="col-two-thirds">
-=======
 		<div class="col-three-quarters">
->>>>>>> ce76b815
 			<div class="social-media-share">
 				<ul class="social-link-list">
 					<li>
@@ -95,54 +83,15 @@
 					<li>
 						<g:plusone size="medium"></g:plusone>
 					</li>
-<<<<<<< HEAD
-
-=======
 					<li>
 						<a href="http://pinterest.com/pin/create/button/?url={{ request.build_absolute_uri|iriencode }}&amp;media={% filter iriencode %}{% adjust current_video.thumbnail_url adjustment="fit" width=600 %}{% endfilter %}&amp;description={{ current_video.name|iriencode }}" class="pin-it-button" count-layout="horizontal"><img border="0" src="//assets.pinterest.com/images/PinExt.png" title="Pin It" /></a>
 					</li>
->>>>>>> ce76b815
 					<li><a href="{% get_email_share_url_for current_video %}" rel="#overlay" class="email">{% trans "Email" %}</a></li>
 					{% if current_video.file_url %}
 						<li><a href="{{ current_video.file_url }}" class="download">{% trans "Download Video File" %}</a></li>
 					{% endif %}
 				</ul>
 			</div>
-<<<<<<< HEAD
-			<section class="video-details content-box">
-				{{ current_video.description|safe }}
-			</section>{# /.video-details #}
-			<div class="content-box">
-				<div class="fb-comments" data-href="{{ request.build_absolute_uri }}" data-num-posts="2"></div>
-			</div>
-		</div>{# /.col-two-thirds #}
-		<div class="col-one-third right-sidebar">
-			<section class="pod video-extra-details">
-				<div class="pod-content">
-					{% if current_video.categories.count > 0 %}
-						<div class="video-full-categories compact">
-							{% with current_video as instance %}
-								{% include "localtv/inline_edit/video_categories.html" %}
-							{% endwith %}
-						</div>{# /.video-full-categories #}
-					{% endif %}
-					{% if current_video.tags %}
-						<div class="video-full-tags compact">
-							{% with current_video as instance %}
-								{% include "localtv/inline_edit/video_tags.html" %}
-							{% endwith %}
-						</div>{# /.video-full-tags #}
-					{% endif %}
-					{% if user_is_admin %}
-						{% if current_video.submitter %}<li class="item"><h4>{% trans "Submitted by" %}</h4><ul><li> {{ current_video.submitter }}</li></ul></li>{% endif %}
-						{% if current_video.search %}<li class="item"><h4>{% trans "From search" %}</h4><ul><li> {{ current_video.search }}</li></ul></li>{% endif %}
-						{% if current_video.feed %}<li class="item"><h4>{% trans "From feed" %}</h4><ul><li> <a href="{% url localtv_list_feed current_video.feed.pk %}">{{ current_video.feed }}</a></li></ul></li>{% endif %}
-						{% if current_video.contact %}<li class="item"><h4>{% trans "Contact" %}</h4><ul><li> {{ current_video.contact }}</li></ul></li>{% endif %}
-						{% if current_video.notes %}<li class="item"><h4>{% trans "Notes" %}</h4><ul><li> {{ current_video.notes }}</li></ul></li>{% endif %}
-					{% endif %}
-				</div>
-			</section>{# /.pod.video-extra-details #}
-=======
 			<div class="content-box">
 				<section class="video-details">
 					{{ current_video.description|safe }}
@@ -176,7 +125,6 @@
 			</div>
 		</div>{# /.col-three-quarters #}
 		<div class="col-one-quarter right-sidebar">
->>>>>>> ce76b815
 			<section class="pod video-suggested-videos">
 				<header class="pod-header">
 					<h1>{% trans "More Videos" %}</h1>
@@ -184,11 +132,7 @@
 				<div class="pod-content">
 					{# TODO: calculate a suggested videos list #}
 					{% with popular_videos|slice:"4" as video_list %}
-<<<<<<< HEAD
-						{% include "localtv/_video_summary_list.html" %}
-=======
 						{% include "localtv/_video_grid_list.html" %}
->>>>>>> ce76b815
 					{% endwith %}
 				</div>
 				<div class="pod-footer">
@@ -197,11 +141,7 @@
 					</ul>
 				</div>
 			</section>{# /.pod.video-suggested-videos #}
-<<<<<<< HEAD
-		</aside>{# /.col-one-third.right #}
-=======
 		</aside>{# /.col-one-quarter.right #}
->>>>>>> ce76b815
 	</div>
 	{# Facebook #}
 	<div id="fb-root"></div>
