<<<<<<< HEAD
{% extends "localtv/__base.html" %}
=======
{% extends "localtv/base.html" %}
{% load comments %}
{% load author_comment %}
>>>>>>> 39e56261
{% comment %}
Copyright 2012 - Participatory Culture Foundation

This file is part of Miro Community.

Miro Community is free software: you can redistribute it and/or modify it
under the terms of the GNU Affero General Public License as published by
the Free Software Foundation, either version 3 of the License, or (at your
option) any later version.

Miro Community is distributed in the hope that it will be useful,
but WITHOUT ANY WARRANTY; without even the implied warranty of
MERCHANTABILITY or FITNESS FOR A PARTICULAR PURPOSE.  See the
GNU Affero General Public License for more details.

You should have received a copy of the GNU Affero General Public License
along with Miro Community.  If not, see <http://www.gnu.org/licenses/>.
{% endcomment %}

{% load filters %}

{% block title %}{{ block.super }} - {% if author.first_name %}{{ author.get_full_name }} ({{ author.username }}){% else %}{{ author.username }}{% endif %}{% endblock %}

{% block body_classes %}{{ block.super }} author-page{% endblock %}

{% block content %}
<<<<<<< HEAD
	<header class="page-header">
		<h1 class="page-title">{% if author.first_name %}{{ author.get_full_name }} ({{ author.username }}){% else %}{{ author.username }}{% endif %}</h1>
		<div class="page-actions">
			<ul class="action-list">
				<li><a class="rss" href="{% url localtv_feeds_author author.pk %}">RSS</a></li>
			</ul>
		</div>
	</header>

	<div class="page-content">
		<div class="row">
			<aside class="author-info col-one-third content-box">
				{% if author.get_profile.logo %}
					<img src="{{ author.get_profile.logo.url }}">
				{% endif %}
				<ul class="author-detail-list">
					{% if author.get_profile.location %}<li class="author-location">{{ author.get_profile.location }}</li>{% endif %}
					{% if author.get_profile.website %}<li class="author-website"><a href="{{ author.get_profile.website }}">Website</a></li>{% endif %}
				</ul>
				<div>{{ author.get_profile.description|sanitize }}</div>
			</aside>
			<div class="author-videos col-two-thirds content-box right">
				{% include "localtv/_video_summary_list.html" %}
			</div>
		</div>
	</div>
=======
<div id="author_sidebar">
  <div id="author_info">
    {% if author.get_profile.logo %}<img src="{{ author.get_profile.logo.url }}">{% endif %}
    <a class="rss" href="{% url localtv_feeds_author author.pk %}">RSS</a>
    <h1>{% if author.first_name %}{{ author.get_full_name }} ({{ author.username }}){% else %}{{ author.username }}{% endif %}</h1>
    {% if author.get_profile.location %}<div id="location">{{ author.get_profile.location }}</div>{% endif %}
    {% if author.get_profile.website %}<div id="link">{{ author.get_profile.website|urlize }}</div>{% endif %}
    <div>{{ author.get_profile.description|sanitize }}</div>
  </div>

   {% get_author_comment_count for author as comment_count %}

   {% if comment_count %}
  <div id="author_comments"><h2 class="comments-title">{{ comment_count }} Recent Comment{{ comment_count|pluralize }}</h2>{% endif %}
    {% get_author_comments for author as comments %}
    {% if comments %}
    <ul id="author-comments">
      {% for comment in comments %}
      <li class="comment">
        <div class="comment-poster">
          <h4 id="c{{ comment.id }}">{% if comment.content_object %}<a href="{% url localtv_view_video comment.content_object.pk comment.content_object.slug %}">{{ comment.content_object.name }}</a>{% else %}{{ comment.user_name }}{% endif %}</h4>
          <span>{{ comment.submit_date|date:"F j, Y," }}<br/> {{ comment.submit_date|date:"g:i a T" }}</span>
          {% if user_is_admin %}
          <div class="comment-moderation">
            <form action="{% url comments-delete comment.id %}" method="post">{% csrf_token %}
              <input type="hidden" name="next" value="{{ request.META.PATH_INFO }}">
              <button type="submit">delete</button>
            </form>
            <form action="{% url comments-spam comment.id %}" method="post">{% csrf_token %}
              <input type="hidden" name="next" value="{{ request.META.PATH_INFO }}">
              <button type="submit">spam</button>
            </form>
          </div>
          {% endif %}
        </div>
        <div class="comment-body">
          {{ comment.comment|sanitize }}
        </div>
      </li>
      {% endfor %}
    </ul>
    </div>
    {% endif %}


</div>
<div id="author">
  {% if page_obj.has_other_pages %}
  <div class="pag">
    <b>Pages</b>
    {% pagetabs page_obj %}
  </div>
  {% endif %}
  <div id="author_videos">
    <ul>
      {% for video in video_list %}
      <li>
        {% include "localtv/video_listing_individual.html" %}
      </li>
      {% endfor %}
    </ul>
  </div>
</div>
>>>>>>> 39e56261
{% endblock %}<|MERGE_RESOLUTION|>--- conflicted
+++ resolved
@@ -1,10 +1,6 @@
-<<<<<<< HEAD
 {% extends "localtv/__base.html" %}
-=======
-{% extends "localtv/base.html" %}
 {% load comments %}
 {% load author_comment %}
->>>>>>> 39e56261
 {% comment %}
 Copyright 2012 - Participatory Culture Foundation
 
@@ -31,7 +27,6 @@
 {% block body_classes %}{{ block.super }} author-page{% endblock %}
 
 {% block content %}
-<<<<<<< HEAD
 	<header class="page-header">
 		<h1 class="page-title">{% if author.first_name %}{{ author.get_full_name }} ({{ author.username }}){% else %}{{ author.username }}{% endif %}</h1>
 		<div class="page-actions">
@@ -52,75 +47,45 @@
 					{% if author.get_profile.website %}<li class="author-website"><a href="{{ author.get_profile.website }}">Website</a></li>{% endif %}
 				</ul>
 				<div>{{ author.get_profile.description|sanitize }}</div>
+				
+				{% get_author_comment_count for author as comment_count %}
+				
+				{% if comment_count %}
+					<div id="author_comments"><h2 class="comments-title">{{ comment_count }} Recent Comment{{ comment_count|pluralize }}</h2>{% endif %}
+					{% get_author_comments for author as comments %}
+						{% if comments %}
+						<ul id="author-comments">
+							{% for comment in comments %}
+								<li class="comment">
+									<div class="comment-poster">
+										<h4 id="c{{ comment.id }}">{% if comment.content_object %}<a href="{% url localtv_view_video comment.content_object.pk comment.content_object.slug %}">{{ comment.content_object.name }}</a>{% else %}{{ comment.user_name }}{% endif %}</h4>
+										<span>{{ comment.submit_date|date:"F j, Y," }}<br/> {{ comment.submit_date|date:"g:i a T" }}</span>
+										{% if user_is_admin %}
+											<div class="comment-moderation">
+												<form action="{% url comments-delete comment.id %}" method="post">{% csrf_token %}
+													<input type="hidden" name="next" value="{{ request.META.PATH_INFO }}">
+													<button type="submit">delete</button>
+												</form>
+												<form action="{% url comments-spam comment.id %}" method="post">{% csrf_token %}
+													<input type="hidden" name="next" value="{{ request.META.PATH_INFO }}">
+													<button type="submit">spam</button>
+												</form>
+											</div>
+										{% endif %}
+									</div>
+									<div class="comment-body">
+										{{ comment.comment|sanitize }}
+									</div>
+								</li>
+							{% endfor %}
+						</ul>
+					</div>
+				{% endif %}
+				
 			</aside>
 			<div class="author-videos col-two-thirds content-box right">
 				{% include "localtv/_video_summary_list.html" %}
 			</div>
 		</div>
 	</div>
-=======
-<div id="author_sidebar">
-  <div id="author_info">
-    {% if author.get_profile.logo %}<img src="{{ author.get_profile.logo.url }}">{% endif %}
-    <a class="rss" href="{% url localtv_feeds_author author.pk %}">RSS</a>
-    <h1>{% if author.first_name %}{{ author.get_full_name }} ({{ author.username }}){% else %}{{ author.username }}{% endif %}</h1>
-    {% if author.get_profile.location %}<div id="location">{{ author.get_profile.location }}</div>{% endif %}
-    {% if author.get_profile.website %}<div id="link">{{ author.get_profile.website|urlize }}</div>{% endif %}
-    <div>{{ author.get_profile.description|sanitize }}</div>
-  </div>
-
-   {% get_author_comment_count for author as comment_count %}
-
-   {% if comment_count %}
-  <div id="author_comments"><h2 class="comments-title">{{ comment_count }} Recent Comment{{ comment_count|pluralize }}</h2>{% endif %}
-    {% get_author_comments for author as comments %}
-    {% if comments %}
-    <ul id="author-comments">
-      {% for comment in comments %}
-      <li class="comment">
-        <div class="comment-poster">
-          <h4 id="c{{ comment.id }}">{% if comment.content_object %}<a href="{% url localtv_view_video comment.content_object.pk comment.content_object.slug %}">{{ comment.content_object.name }}</a>{% else %}{{ comment.user_name }}{% endif %}</h4>
-          <span>{{ comment.submit_date|date:"F j, Y," }}<br/> {{ comment.submit_date|date:"g:i a T" }}</span>
-          {% if user_is_admin %}
-          <div class="comment-moderation">
-            <form action="{% url comments-delete comment.id %}" method="post">{% csrf_token %}
-              <input type="hidden" name="next" value="{{ request.META.PATH_INFO }}">
-              <button type="submit">delete</button>
-            </form>
-            <form action="{% url comments-spam comment.id %}" method="post">{% csrf_token %}
-              <input type="hidden" name="next" value="{{ request.META.PATH_INFO }}">
-              <button type="submit">spam</button>
-            </form>
-          </div>
-          {% endif %}
-        </div>
-        <div class="comment-body">
-          {{ comment.comment|sanitize }}
-        </div>
-      </li>
-      {% endfor %}
-    </ul>
-    </div>
-    {% endif %}
-
-
-</div>
-<div id="author">
-  {% if page_obj.has_other_pages %}
-  <div class="pag">
-    <b>Pages</b>
-    {% pagetabs page_obj %}
-  </div>
-  {% endif %}
-  <div id="author_videos">
-    <ul>
-      {% for video in video_list %}
-      <li>
-        {% include "localtv/video_listing_individual.html" %}
-      </li>
-      {% endfor %}
-    </ul>
-  </div>
-</div>
->>>>>>> 39e56261
 {% endblock %}