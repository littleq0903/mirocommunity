{% extends "localtv/__layouts/50_50.html" %}
{% comment %}
Copyright 2012 - Participatory Culture Foundation

This file is part of Miro Community.

Miro Community is free software: you can redistribute it and/or modify it
under the terms of the GNU Affero General Public License as published by
the Free Software Foundation, either version 3 of the License, or (at your
option) any later version.

Miro Community is distributed in the hope that it will be useful,
but WITHOUT ANY WARRANTY; without even the implied warranty of
MERCHANTABILITY or FITNESS FOR A PARTICULAR PURPOSE.  See the
GNU Affero General Public License for more details.

You should have received a copy of the GNU Affero General Public License
along with Miro Community.  If not, see <http://www.gnu.org/licenses/>.
{% endcomment %}


{% load i18n uploadtemplate_tags daguerre %}

{% block title %}{{ block.super }} - {% trans "About" %}{% endblock %}

{% block body_id %}about_page{% endblock %}

<<<<<<< HEAD
{% block content %}
	<div class="row">
		<div class="col-one-half">
			<div class="pod">
				<header class="pod-header">
					<h1 class="pod-title">{% trans "About" %}</h1>
				</header>
				<div class="pod-content">
					<figure class="figure-left">
						<img class="logo" alt="{{ site_settings.site.name }} Logo" src="{% if site_settings.logo %}{% adjust site_settings.logo width=440 height=70 adjustment="fit" %}{% else %}{% endif %}" />
					</figure>
					{% autoescape off %}
						{{ site_settings.about_html }}
					{% endautoescape %}
				</div>
			</div>{# /.pod #}
		</div>{# /.col-one-half #}
		<div class="col-one-half">
			<div class="pod">
				<header class="pod-header">
					<h1 class="pod-title">{% trans "Powered by Miro Community" %}</h1>
				</header>
				<div class="pod-content">
					<figure class="figure-left">
						<img class="logo" alt="Miro Community logo" src="http://www.mirocommunity.org/images/mc_logo.png" width="422" height="65"/>
					</figure>
					<p>
						{% blocktrans %}
							<a href="http://www.mirocommunity.org">Miro Community</a> is an easy open source video curation platform. Anyone can quickly embed, organize and display videos from around the internet. <a href="http://mirocommunity.org/signup/">Get started now</a>&#8212;it&#8217;s free and takes less than a minute.
						{% endblocktrans %}
					</p>
					<p>
						{% blocktrans %}
							Miro Community is developed by the <a href="http://pculture.org">Participatory Culture Foundation</a>.
						{% endblocktrans %}
					</p>
				</div>
			</div>{# /.pod #}
		</div>{# /.col-one-half #}
	</div>{# /.row #}
=======
{% block main %}
	<div class="pod">
		<header class="pod-header">
			<h1 class="pod-title">{% trans "About" %}</h1>
		</header>
		<div class="pod-content">
			{% if site_settings.logo %}
				<figure class="figure-left">
					<img class="logo" alt="{{ site_settings.site.name }} Logo" src="{% if site_settings.logo %}{% adjust site_settings.logo.name width=480 height=160 adjustment="fit" %}{% else %}{% endif %}" />
				</figure>
			{% endif %}
			{% autoescape off %}
				{{ site_settings.about_html }}
			{% endautoescape %}
		</div>
	</div>{# /.pod #}
{% endblock %}

{% block side %}
	<div class="pod">
		<header class="pod-header">
			<h1 class="pod-title">{% trans "Powered by Miro Community" %}</h1>
		</header>
		<div class="pod-content">
			<figure class="figure-left">
				<img class="logo" alt="Miro Community logo" src="http://www.mirocommunity.org/images/mc_logo.png" width="422" height="65"/>
			</figure>
			<p>
				{% blocktrans %}
					<a href="http://www.mirocommunity.org">Miro Community</a> is an easy open source video curation platform. Anyone can quickly embed, organize and display videos from around the internet. <a href="http://mirocommunity.org/signup/">Get started now</a>&#8212;it&#8217;s free and takes less than a minute.
				{% endblocktrans %}
			</p>
			<p>
				{% blocktrans %}
					Miro Community is developed by the <a href="http://pculture.org">Participatory Culture Foundation</a>.
				{% endblocktrans %}
			</p>
		</div>
	</div>{# /.pod #}
>>>>>>> 3431d486
{% endblock %}<|MERGE_RESOLUTION|>--- conflicted
+++ resolved
@@ -25,48 +25,6 @@
 
 {% block body_id %}about_page{% endblock %}
 
-<<<<<<< HEAD
-{% block content %}
-	<div class="row">
-		<div class="col-one-half">
-			<div class="pod">
-				<header class="pod-header">
-					<h1 class="pod-title">{% trans "About" %}</h1>
-				</header>
-				<div class="pod-content">
-					<figure class="figure-left">
-						<img class="logo" alt="{{ site_settings.site.name }} Logo" src="{% if site_settings.logo %}{% adjust site_settings.logo width=440 height=70 adjustment="fit" %}{% else %}{% endif %}" />
-					</figure>
-					{% autoescape off %}
-						{{ site_settings.about_html }}
-					{% endautoescape %}
-				</div>
-			</div>{# /.pod #}
-		</div>{# /.col-one-half #}
-		<div class="col-one-half">
-			<div class="pod">
-				<header class="pod-header">
-					<h1 class="pod-title">{% trans "Powered by Miro Community" %}</h1>
-				</header>
-				<div class="pod-content">
-					<figure class="figure-left">
-						<img class="logo" alt="Miro Community logo" src="http://www.mirocommunity.org/images/mc_logo.png" width="422" height="65"/>
-					</figure>
-					<p>
-						{% blocktrans %}
-							<a href="http://www.mirocommunity.org">Miro Community</a> is an easy open source video curation platform. Anyone can quickly embed, organize and display videos from around the internet. <a href="http://mirocommunity.org/signup/">Get started now</a>&#8212;it&#8217;s free and takes less than a minute.
-						{% endblocktrans %}
-					</p>
-					<p>
-						{% blocktrans %}
-							Miro Community is developed by the <a href="http://pculture.org">Participatory Culture Foundation</a>.
-						{% endblocktrans %}
-					</p>
-				</div>
-			</div>{# /.pod #}
-		</div>{# /.col-one-half #}
-	</div>{# /.row #}
-=======
 {% block main %}
 	<div class="pod">
 		<header class="pod-header">
@@ -75,7 +33,7 @@
 		<div class="pod-content">
 			{% if site_settings.logo %}
 				<figure class="figure-left">
-					<img class="logo" alt="{{ site_settings.site.name }} Logo" src="{% if site_settings.logo %}{% adjust site_settings.logo.name width=480 height=160 adjustment="fit" %}{% else %}{% endif %}" />
+					<img class="logo" alt="{{ site_settings.site.name }} Logo" src="{% adjust site_settings.logo.name width=480 height=160 adjustment="fit" %}" />
 				</figure>
 			{% endif %}
 			{% autoescape off %}
@@ -106,5 +64,4 @@
 			</p>
 		</div>
 	</div>{# /.pod #}
->>>>>>> 3431d486
 {% endblock %}