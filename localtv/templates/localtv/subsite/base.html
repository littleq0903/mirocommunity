--- conflicted
+++ resolved
@@ -45,13 +45,8 @@
     <div id="wrapper" style="{% block wrapper-style-extra %}{% endblock %}">
       <div id="header">
         <a href="{% url localtv_subsite_index %}">
-<<<<<<< HEAD
-          <img id="logo" alt="Worcester Local Video Logo" src="/images/logo.gif" />
+          <img id="logo" alt="{{ sitelocation.site.name }} Logo" src="{% if sitelocation.logo %}{{ sitelocation.logo.url }}{% else %}/images/logo.gif{% endif %}" />
           <h1 style="text-decoration: none;">
-=======
-          <img id="logo" alt="{{ sitelocation.site.name }} Logo" src="{% if sitelocation.logo %}{{ sitelocation.logo.url }}{% else %}/images/logo.gif{% endif %}" />
-          <h1>
->>>>>>> bd6570c8
             {{ sitelocation.site.name }}
             <span class="tagline">{{ sitelocation.tagline }}</span>
           </h1>
