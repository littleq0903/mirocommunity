{% extends "localtv/subsite/admin/base.html" %}

{% block body_class %}bulkedit{% endblock body_class %}


{% load i18n %}

{% block title %}{{ block.super }} - {% trans "Admin - Bulk Edit" %}{% endblock %}

{% block content %}
  <div id="above_admin_table">
    {% include "localtv/subsite/admin/header.html" %}
  </div>

<div id="massedit" class="rounded">
  <h2>Batch Edit Mode (<span id="selected_count"></span> selected)</h2>
  <div>
  Edit these fields and apply changes to <strong>all checked videos.</strong> If unchecked, no changes will be made.</div>
  <ul class="bulk_operations">
  <li>
    <input type="checkbox" name="name" />
    <span>Title</span>
  </li>
  <li>
    <input type="checkbox" name="categories" />
    <span>Categories</span>
  </li>
  <li>
    <input type="checkbox" name="authors" />
    <span>Authors</span>
  </li>
  <li>
    <input type="checkbox" name="tags" />
    <span>Tags</span>
  </li>
  <li>
    <input type="checkbox" name="description" />
    <span>Description</span>
  </li>
  </ul>
  <button>Save multiple edits</button>
</div>
<form method="POST" action="">
  {{ formset.management_form }}
  <table>
    {% for form in formset.forms %}
    {% if forloop.first or forloop.counter|divisibleby:"10" %}
    <tr>
<<<<<<< HEAD
      <th width="20"><input type="checkbox" onclick="$('input[name$=bulk]').click().eq(0).change();"></th>
=======
      <td><strong>Select All/None</strong><input type="checkbox" onclick="$('input[name$=bulk]').click().eq(0).change();"></td>
>>>>>>> e741d2c5
      {% for field in formset.forms.0 %}
      {% if not field.is_hidden %}
      {% ifnotequal field.name "bulk" %}
      <th width="20%"><strong>{{ field.label }}</strong</th>
      {% endifnotequal %}
      {% endif %}
      {% endfor %}
<<<<<<< HEAD
      <th>&nbsp;</th>

      <th><strong>Source</strong></th>
      <th>
=======
      <td><strong>Source</strong></td>
      <td>
>>>>>>> e741d2c5
        <input type="submit" value="Save">
      </th>
    </tr>
    {% endif %}
    <tr valign="top">
      <td class="check" valign="top">
        {{ form.bulk }}
        {{ form.errors }}
      </td>
<<<<<<< HEAD
      {% for field in form %}
      {% ifnotequal field.name "bulk" %}
      <td valign="top" class="noncheck">
        {% ifequal field.name "description" %}
        <div>click to edit</div>
        {% else %}
        {% ifequal field.name "categories" %}
        <div><input type="text" value="Example, Example, Example...more" /></div>
        {% else %}
        {% ifequal field.name "embed_code" %}
        <div>click to edit</div>
        {% else %}
        {% endifequal %}
	        {% endifequal %}
        {% endifequal %}
        {{ field }}
      </td>
      {% endifnotequal %}
      {% endfor %}
      <td valign="top" class="noncheck">
=======
      <td>
        <div class="value">
          {{ form.instance.name }}
        </div>
        <div class="field">
          {{ form.name }}
        </div>
      </td>
      <td>
        <div class="value">
          click to edit
        </div>
        <div class="field">
          {{ form.description }}
        </div>
      </td>
      <td>
        <div class="value">
          {{ form.instance.file_url }}
        </div>
        <div class="field">
          {{ form.file_url }}
        </div>
      </td>
      <td>
        <div class="value">
          click to edit
        </div>
        <div class="field">
          {{ form.embed_code }}
        </div>
      </td>
      <td>
        <div class="value">
          {% for tag in form.instance.tags.all %}
          {{ tag.name }}{% if not forloop.last %}, {% endif %}
          {% endfor %}
        </div>
        <div class="field">
          {{ form.tags }}
        </div>
      </td>
      <td>
        <div class="value">
          {% for category in form.instance.categories.all %}
          {{ category.name }}{% if not forloop.last %}, {% endif %}
          {% endfor %}
        </div>
        <div class="field">
          {{ form.categories }}
        </div>
      </td>
      <td>
        <div class="value">
          {% for author in form.instance.authors.all %}
          {{ author.name }}{% if not forloop.last %}, {% endif %}
          {% endfor %}
        </div>
        <div class="field">
          {{ form.authors }}
        </div>
      </td>
      <td>
        <div class="value">
          click to edit
        </div>
        <div class="field">
          {{ form.thumbnail }}
        </div>
      </td>
      <td>{{ form.DELETE }}</td>
      <td>
>>>>>>> e741d2c5
        {% if form.instance.feed %}
        Feed: {{ form.instance.feed }}
        {% else %}
        {% if form.instance.search %}
        Search: {{ form.instance.search }}
        {% endif %}
        {% endif %}
      </td>
      <td valign="top"><a href="{{ form.instance.get_absolute_url }}" class="med_button"><span>View</span></a></td>
    </tr>
    {% endfor %}
  </table>
</form>
<script type="text/javascript">
$("td div").click(
    function() {
        $(this).hide().next().show();
    });
$("input[name$='bulk']").change(
    function() {
        selected_count = $("input[name$='bulk']:checked").length;
        if (selected_count) {
            if (selected_count > 1) {
                $("#selected_count").text(selected_count + ' videos');
            } else {
                $("#selected_count").text(selected_count + ' video');
            }
            $("#massedit").show();
        } else {
            $("#massedit").hide();
        }
    });
$("#massedit input[type=checkbox]").click(
    function() {
        if (this.checked) {
            checked = $("input[name$='bulk']:checked:eq(0)");
            selector = "[name$='" + this.name + "']:eq(0)";
            input = checked.parent().parent().find(
                "input"+selector + ', textarea'+selector + ', select'+selector);
            $(this).next().after(input.clone());
        } else {
            $(this).next().next().remove();
        }
        if ($("#massedit input[type=checkbox]:checked").length) {
            $("#massedit button").show();
        } else {
            $("#massedit button").hide();
        }
    });
$("#massedit button").click(
    function() {
        $("input[name$='bulk']:checked").each(function() {
            row = $(this).parent().parent();
            $("#massedit input[type=checkbox]:checked").each(function() {
                mass_input = $(this).next().next();
                selector = "[name$='" + this.name + "']:eq(0)";
                input = row.find(
                    "input"+selector + ', textarea'+selector + ', select'+selector);
                input.val(mass_input.val());
            });
        });
        $('form').submit();
    });
</script>
{% endblock content %}<|MERGE_RESOLUTION|>--- conflicted
+++ resolved
@@ -46,11 +46,7 @@
     {% for form in formset.forms %}
     {% if forloop.first or forloop.counter|divisibleby:"10" %}
     <tr>
-<<<<<<< HEAD
-      <th width="20"><input type="checkbox" onclick="$('input[name$=bulk]').click().eq(0).change();"></th>
-=======
-      <td><strong>Select All/None</strong><input type="checkbox" onclick="$('input[name$=bulk]').click().eq(0).change();"></td>
->>>>>>> e741d2c5
+      <th width="20"><strong>Select All/None</strong><input type="checkbox" onclick="$('input[name$=bulk]').click().eq(0).change();"></th>
       {% for field in formset.forms.0 %}
       {% if not field.is_hidden %}
       {% ifnotequal field.name "bulk" %}
@@ -58,15 +54,9 @@
       {% endifnotequal %}
       {% endif %}
       {% endfor %}
-<<<<<<< HEAD
-      <th>&nbsp;</th>
 
       <th><strong>Source</strong></th>
       <th>
-=======
-      <td><strong>Source</strong></td>
-      <td>
->>>>>>> e741d2c5
         <input type="submit" value="Save">
       </th>
     </tr>
@@ -76,29 +66,7 @@
         {{ form.bulk }}
         {{ form.errors }}
       </td>
-<<<<<<< HEAD
-      {% for field in form %}
-      {% ifnotequal field.name "bulk" %}
-      <td valign="top" class="noncheck">
-        {% ifequal field.name "description" %}
-        <div>click to edit</div>
-        {% else %}
-        {% ifequal field.name "categories" %}
-        <div><input type="text" value="Example, Example, Example...more" /></div>
-        {% else %}
-        {% ifequal field.name "embed_code" %}
-        <div>click to edit</div>
-        {% else %}
-        {% endifequal %}
-	        {% endifequal %}
-        {% endifequal %}
-        {{ field }}
-      </td>
-      {% endifnotequal %}
-      {% endfor %}
-      <td valign="top" class="noncheck">
-=======
-      <td>
+      <td valign="top" class="noncheck">
         <div class="value">
           {{ form.instance.name }}
         </div>
@@ -106,7 +74,7 @@
           {{ form.name }}
         </div>
       </td>
-      <td>
+      <td valign="top" class="noncheck">
         <div class="value">
           click to edit
         </div>
@@ -114,7 +82,7 @@
           {{ form.description }}
         </div>
       </td>
-      <td>
+      <td valign="top" class="noncheck">
         <div class="value">
           {{ form.instance.file_url }}
         </div>
@@ -122,14 +90,14 @@
           {{ form.file_url }}
         </div>
       </td>
-      <td>
+      <td valign="top" class="noncheck">
         <div class="value">
           click to edit
         </div>
         <div class="field">
           {{ form.embed_code }}
         </div>
-      </td>
+      </td valign="top" class="noncheck">
       <td>
         <div class="value">
           {% for tag in form.instance.tags.all %}
@@ -140,7 +108,7 @@
           {{ form.tags }}
         </div>
       </td>
-      <td>
+      <td valign="top" class="noncheck">
         <div class="value">
           {% for category in form.instance.categories.all %}
           {{ category.name }}{% if not forloop.last %}, {% endif %}
@@ -150,7 +118,7 @@
           {{ form.categories }}
         </div>
       </td>
-      <td>
+      <td valign="top" class="noncheck">
         <div class="value">
           {% for author in form.instance.authors.all %}
           {{ author.name }}{% if not forloop.last %}, {% endif %}
@@ -160,7 +128,7 @@
           {{ form.authors }}
         </div>
       </td>
-      <td>
+      <td valign="top" class="noncheck">
         <div class="value">
           click to edit
         </div>
@@ -168,9 +136,8 @@
           {{ form.thumbnail }}
         </div>
       </td>
-      <td>{{ form.DELETE }}</td>
-      <td>
->>>>>>> e741d2c5
+      <td class="check">{{ form.DELETE }}</td>
+      <td valign="top" class="noncheck">
         {% if form.instance.feed %}
         Feed: {{ form.instance.feed }}
         {% else %}
