{% extends "localtv/__layouts/100.html" %}

<<<<<<< HEAD
{% load i18n %}
=======
{% comment %}
Copyright 2012 - Participatory Culture Foundation

This file is part of Miro Community.

Miro Community is free software: you can redistribute it and/or modify it
under the terms of the GNU Affero General Public License as published by
the Free Software Foundation, either version 3 of the License, or (at your
option) any later version.

Miro Community is distributed in the hope that it will be useful,
but WITHOUT ANY WARRANTY; without even the implied warranty of
MERCHANTABILITY or FITNESS FOR A PARTICULAR PURPOSE.  See the
GNU Affero General Public License for more details.

You should have received a copy of the GNU Affero General Public License
along with Miro Community.  If not, see <http://www.gnu.org/licenses/>.
{% endcomment %}

{% load i18n pagetabs %}
>>>>>>> f2ec3900

{% block body_classes %}{{ block.super }} video-list-page{% endblock %}

{% block main %}

	<header class="page-header">
		<h1>{% block page_title %}Video List{% endblock %}</h1>
		<div class="page-actions">
			<ul class="action-list">
				<li>{% block rss_link %}<a class="rss" href="{% block rss_url %}{% endblock %}" title="{% trans "RSS" %}"><i class="icon-16 icon-16-rss">{% trans "RSS" %}</i></a>{% endblock %}</li>
			</ul>
		</div>
	</header>

	<div class="page-content">
		<div class="padded">
			{% if page_obj.has_other_pages %}
				<div class="pagination upper">
					{% pagetabs page_obj %}
				</div>
			{% endif %}
			
			{% include "localtv/_grid/video_list.html" %}

			{% if page_obj.has_other_pages %}
				<div class="pagination lower">
					{% pagetabs page_obj %}
				</div>
			{% endif %}
		</div>
	</div>
	
{% endblock %}<|MERGE_RESOLUTION|>--- conflicted
+++ resolved
@@ -1,29 +1,6 @@
 {% extends "localtv/__layouts/100.html" %}
 
-<<<<<<< HEAD
-{% load i18n %}
-=======
-{% comment %}
-Copyright 2012 - Participatory Culture Foundation
-
-This file is part of Miro Community.
-
-Miro Community is free software: you can redistribute it and/or modify it
-under the terms of the GNU Affero General Public License as published by
-the Free Software Foundation, either version 3 of the License, or (at your
-option) any later version.
-
-Miro Community is distributed in the hope that it will be useful,
-but WITHOUT ANY WARRANTY; without even the implied warranty of
-MERCHANTABILITY or FITNESS FOR A PARTICULAR PURPOSE.  See the
-GNU Affero General Public License for more details.
-
-You should have received a copy of the GNU Affero General Public License
-along with Miro Community.  If not, see <http://www.gnu.org/licenses/>.
-{% endcomment %}
-
 {% load i18n pagetabs %}
->>>>>>> f2ec3900
 
 {% block body_classes %}{{ block.super }} video-list-page{% endblock %}
 
