{% extends "localtv/admin/base.html" %}
{% comment %}
Copyright 2009 - Participatory Culture Foundation

This file is part of Miro Community.

Miro Community is free software: you can redistribute it and/or modify it
under the terms of the GNU Affero General Public License as published by
the Free Software Foundation, either version 3 of the License, or (at your
option) any later version.

Miro Community is distributed in the hope that it will be useful,
but WITHOUT ANY WARRANTY; without even the implied warranty of
MERCHANTABILITY or FITNESS FOR A PARTICULAR PURPOSE.  See the
GNU Affero General Public License for more details.

You should have received a copy of the GNU Affero General Public License
along with Miro Community.  If not, see <http://www.gnu.org/licenses/>.
{% endcomment %}

{% block body_class %}widget_settings" onbeforeunload="return setting_onunload();{% endblock body_class %}



{% load i18n daguerre %}

{% block title %}{{ block.super }} - {% trans "Admin - Widget Settings" %}{% endblock %}
{% block head %}
  {% include "localtv/admin/dirty_form.html" %}
{% endblock %}
{% block content %}
{% include "localtv/admin/settings_header.html" %}
<form method="POST" action="" enctype="multipart/form-data" class="floatleft">{% csrf_token %}
    
    
        <button id="submit_settings" type="submit" value="save all changes" class="approve_button"><span>Save Changes</span></button>

    <h2>Settings | Widget Settings</h2>
    <div class="helpful rounded">
      Configuring the settings on this page will determine how the widget and widget creator work.
    </div>
    <div class="form_container">
      <table>
        <th>
          <td></td>
          <td></td>
          <td>User-editable?</td>
        </th>
        <tr>
          <td>{{ form.title.label_tag }}{{ form.title.errors }}<td>
          <td>{{ form.title }}</td>
          <td>{{ form.title_editable }}</td>
        </tr>
        <tr>
<<<<<<< HEAD
          <td>{{ form.icon.label_tag }}{% if form.instance.thumbnail_file %}<img src="{% get_thumbnail_url form.instance 88 68 %}" />{% endif %}{{ form.icon.errors }}<td>
=======
          <td>{{ form.icon.label_tag }}{% if form.instance.has_thumbnail %}<img src="{% adjust form.instance.thumbnail_path width=88 height=68 %}" />{% endif %}{{ form.icon.errors }}<td>
>>>>>>> 3431d486
          <td>
              {{ form.icon }}
              <input type="submit" name="delete_icon" value="delete"></td>
          <td>{{ form.icon_editable }}</td>
        </tr>
        <tr>
          <td>{{ form.css.label_tag }}{% if form.instance.css %} (uploaded){% endif %}{{ form.css.errors }}<td>
          <td>
              {{ form.css }}
              <input type="submit" name="delete_css" value="delete">
              <br/>Note: Custom CSS will not be reflected on the widget preview page if this field is user-editable.
            </td>
          </td>
          <td>{{ form.css_editable }}</td>
        </tr>
        <tr>
          <td>{{ form.bg_color.label_tag }}{{ form.bg_color.errors }}<td>
          <td>{{ form.bg_color }}</td>
          <td>{{ form.bg_color_editable }}</td>
        </tr>
        <tr>
          <td>{{ form.text_color.label_tag }}{{ form.text_color.errors }}<td>
          <td>{{ form.text_color }}</td>
          <td>{{ form.text_color_editable }}</td>
        </tr>
        <tr>
          <td>{{ form.border_color.label_tag }}{{ form.border_color.errors }}<td>
          <td>{{ form.border_color }}</td>
          <td>{{ form.border_color_editable }}</td>
        </tr>
      </table>
    </div>
    <br class="clearboth">
</form>
{% endblock content %}<|MERGE_RESOLUTION|>--- conflicted
+++ resolved
@@ -52,11 +52,7 @@
           <td>{{ form.title_editable }}</td>
         </tr>
         <tr>
-<<<<<<< HEAD
-          <td>{{ form.icon.label_tag }}{% if form.instance.thumbnail_file %}<img src="{% get_thumbnail_url form.instance 88 68 %}" />{% endif %}{{ form.icon.errors }}<td>
-=======
-          <td>{{ form.icon.label_tag }}{% if form.instance.has_thumbnail %}<img src="{% adjust form.instance.thumbnail_path width=88 height=68 %}" />{% endif %}{{ form.icon.errors }}<td>
->>>>>>> 3431d486
+          <td>{{ form.icon.label_tag }}{% if form.instance.thumbnail_file %}<img src="{% adjust form.instance.thumbnail_file.name width=88 height=68 %}" />{% endif %}{{ form.icon.errors }}<td>
           <td>
               {{ form.icon }}
               <input type="submit" name="delete_icon" value="delete"></td>
