--- conflicted
+++ resolved
@@ -37,11 +37,7 @@
 		<td style="margin: 0px; padding: 0px; border: 0px;">
 			<table align="center"  cellspacing="0" cellpadding="0" width="520" hspace="0" style="background: #f3faff; border: none; margin: 0px; padding: 0px; vertical-align: top;">
 				<tr align="left" valign="top" style="padding: 0px; padding-left: 25px; margin: 0px; border: 0px;">
-<<<<<<< HEAD
-				{% if content_object.thumbnail_file %}<td width="155"><a href="http://{{ site.domain }}{{ content_object.get_absolute_url }}" target="_blank" style="border:0;"><img src="{% get_thumbnail_url content_object 140 110 %}" style="width: 140px; height: 110px; border:0; padding-right: 0; padding-left: 15px; padding-top: 25px; padding-bottom: 10px; margin: 0;" alt="thumbnail" /></a></td>{% endif %}
-=======
-				{% if content_object.has_thumbnail %}<td width="155"><a href="http://{{ site.domain }}{{ content_object.get_absolute_url }}" target="_blank" style="border:0;"><img src="{% adjust content_object.thumbnail_path width=140 height=110 %}" style="width: 140px; height: 110px; border:0; padding-right: 0; padding-left: 15px; padding-top: 25px; padding-bottom: 10px; margin: 0;" alt="thumbnail" /></a></td>{% endif %}
->>>>>>> 3431d486
+				{% if content_object.thumbnail_file %}<td width="155"><a href="http://{{ site.domain }}{{ content_object.get_absolute_url }}" target="_blank" style="border:0;"><img src="{% adjust content_object.thumbnail_file.name width=140 height=110 %}" style="width: 140px; height: 110px; border:0; padding-right: 0; padding-left: 15px; padding-top: 25px; padding-bottom: 10px; margin: 0;" alt="thumbnail" /></a></td>{% endif %}
 				<td style="font-size: 12px; color: #484848; margin: 0px; padding: 0px; border: 0px;">
 
 				<p style="margin:0; padding-left:10px; padding-top: 25px; padding-right: 10px; line-height: 20px;"><span style="color: #b92000; font-size: 19px">{% trans "Title" %}:</span> <a href="http://{{ site.domain }}{{ content_object.get_absolute_url }}" target="_blank" style="color: #484848; text-decoration: none;">{{ content_object.name }}</a></p>
