--- conflicted
+++ resolved
@@ -78,20 +78,13 @@
             'description': 'Lorem ipsum',
             'etag': '',
         }
-<<<<<<< HEAD
         feed = self.create_feed(
             thumbnail_file=File(file(self._data_file('logo.png'))),
             **expected_data)
-        expected_data['thumbnail'] = feed.thumbnail_file.url
-=======
-        feed = self.create_feed(has_thumbnail=True, thumbnail_extension='png',
-                                **expected_data)
         # get the data from the database; this makes sure the datetimes are the
         # same when we're using MySQL.
-        feed  = Feed.objects.get(pk=feed.pk)
-        expected_data['thumbnail'] = '{0}{1}'.format(settings.MEDIA_URL,
-                                                     feed.thumbnail_path)
->>>>>>> f52f63b0
+        feed = Feed.objects.get(pk=feed.pk)
+        expected_data['thumbnail'] = feed.thumbnail_file.url
         url = '/api/v1/feed/1/'
         expected_data['resource_uri'] = url
         for attr in ('last_updated', 'when_submitted'):
@@ -108,21 +101,13 @@
             'auto_update': True,
             'query_string': 'dead -parrot',
         }
-<<<<<<< HEAD
         search = self.create_search(
             thumbnail_file=File(file(self._data_file('logo.png'))),
             **expected_data)
-        expected_data['thumbnail'] = search.thumbnail_file.url
-=======
-        search = self.create_search(has_thumbnail=True,
-                                    thumbnail_extension='png',
-                                    **expected_data)
         # get the data from the database; this makes sure the datetimes are the
         # same when we're using MySQL.
         search = SavedSearch.objects.get(pk=search.pk)
-        expected_data['thumbnail'] = '{0}{1}'.format(settings.MEDIA_URL,
-                                                     search.thumbnail_path)
->>>>>>> f52f63b0
+        expected_data['thumbnail'] = search.thumbnail_file.url
         url = '/api/v1/search/1/'
         expected_data['resource_uri'] = url
         expected_data['when_created'] = search.when_created.isoformat()
@@ -140,20 +125,13 @@
             'guid': '12345',
             'tags': '',
         }
-<<<<<<< HEAD
         video = self.create_video(
             thumbnail_file=File(file(self._data_file('logo.png'))),
             update_index=False,
             **expected_data)
-=======
-        video = self.create_video(has_thumbnail=True,
-                                  thumbnail_extension='png',
-                                  update_index=False,
-                                  **expected_data)
         # get the data from the database; this makes sure the datetimes are the
         # same when we're using MySQL.
         video = Video.objects.get(pk=video.pk)
->>>>>>> f52f63b0
         expected_data.update({
             'thumbnail': video.thumbnail_file.url,
             'tags': [],
