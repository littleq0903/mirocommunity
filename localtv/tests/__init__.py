--- conflicted
+++ resolved
@@ -19,12 +19,6 @@
 from datetime import datetime, timedelta
 import urlparse
 
-<<<<<<< HEAD
-from localtv.tests.integration import *
-from localtv.tests.functional import *
-from localtv.tests.unit import *
-from localtv.tests.selenium import *
-=======
 from django.conf import settings
 from django.contrib.auth.models import User, AnonymousUser
 from django.contrib.sites.models import Site
@@ -361,5 +355,4 @@
 
         if errors:
             errors = ['Dictionaries not equal', ''] + errors
-            raise AssertionError('\n'.join(errors))
->>>>>>> 3fe7f6a4
+            raise AssertionError('\n'.join(errors))