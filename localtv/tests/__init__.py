--- conflicted
+++ resolved
@@ -1,29 +1,6 @@
-<<<<<<< HEAD
-from localtv.tests.legacy_localtv import *
-from localtv.tests.legacy_admin import *
-from localtv.tests.legacy_user_profile import *
-=======
-# Miro Community - Easiest way to make a video website
-#
-# Copyright (C) 2009, 2010, 2011, 2012 Participatory Culture Foundation
-#
-# Miro Community is free software: you can redistribute it and/or modify it
-# under the terms of the GNU Affero General Public License as published by
-# the Free Software Foundation, either version 3 of the License, or (at your
-# option) any later version.
-#
-# Miro Community is distributed in the hope that it will be useful,
-# but WITHOUT ANY WARRANTY; without even the implied warranty of
-# MERCHANTABILITY or FITNESS FOR A PARTICULAR PURPOSE. See the
-# GNU Affero General Public License for more details.
-#
-# You should have received a copy of the GNU Affero General Public License
-# along with Miro Community. If not, see <http://www.gnu.org/licenses/>.
-
 import os
 from datetime import datetime, timedelta
 import urlparse
->>>>>>> 2f676646
 
 from django.conf import settings
 from django.contrib.auth.models import User, AnonymousUser
