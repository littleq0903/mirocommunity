# Miro Community - Easiest way to make a video website
#
# Copyright (C) 2009, 2010, 2011, 2012 Participatory Culture Foundation
#
# Miro Community is free software: you can redistribute it and/or modify it
# under the terms of the GNU Affero General Public License as published by
# the Free Software Foundation, either version 3 of the License, or (at your
# option) any later version.
#
# Miro Community is distributed in the hope that it will be useful,
# but WITHOUT ANY WARRANTY; without even the implied warranty of
# MERCHANTABILITY or FITNESS FOR A PARTICULAR PURPOSE. See the
# GNU Affero General Public License for more details.
#
# You should have received a copy of the GNU Affero General Public License
# along with Miro Community. If not, see <http://www.gnu.org/licenses/>.

from datetime import datetime, timedelta

from celery.exceptions import MaxRetriesExceededError
from celery.signals import task_postrun
from haystack.query import SearchQuerySet
import mock

from localtv.models import Video
from localtv.tasks import (haystack_update, haystack_remove,
                           haystack_batch_update, video_from_vidscraper_video,
                           video_save_thumbnail)
from localtv.tests.base import BaseTestCase


class VideoFromVidscraperTestCase(BaseTestCase):
    def test_m2m_errors(self):
        """
        If video.save_m2m raises an exception during import, the video should
        be deleted and the error reraised.

        """
        class FakeException(Exception):
            pass
        video = mock.MagicMock(save_m2m=mock.MagicMock(
                                                   side_effect=FakeException))
        kwargs = {'from_vidscraper_video.return_value': video}
        vidscraper_video = mock.MagicMock(link=None, guid=None, user=None)

        with mock.patch('localtv.tasks.get_model'):
            with mock.patch('localtv.tasks.Video', **kwargs):
                with self.assertRaises(FakeException):
                    video_from_vidscraper_video.apply(args=(vidscraper_video, 1))

        video.save.assert_called_once_with(update_index=False)
        video.save_m2m.assert_called_once_with()
        video.delete.assert_called_once_with()


class HaystackUpdateUnitTestCase(BaseTestCase):
    def setUp(self):
        BaseTestCase.setUp(self)
        self._clear_index()
        self.video0 = self.create_video(name='Unapproved',
                                        status=Video.UNAPPROVED,
                                        update_index=False)
        self.video1 = self.create_video(name='Video1', update_index=False)
        self.video2 = self.create_video(name='Video2', update_index=False)
        self.video3 = self.create_video(name='Video3', update_index=False)
        self.video4 = self.create_video(name='Video4', update_index=False)

    def test(self):
        expected = set()
        results = set((r.pk for r in SearchQuerySet()))
        self.assertEqual(results, expected)

        all_pks = [self.video0.pk, self.video1.pk, self.video2.pk,
                   self.video3.pk, self.video4.pk]
        haystack_update.apply(args=(Video._meta.app_label,
                                    Video._meta.module_name,
                                    all_pks))
        expected = set(all_pks[1:])
        results = set((int(r.pk) for r in SearchQuerySet()))
        self.assertEqual(results, expected)

    def test_remove(self):
        """
        Any instances which are not in the main queryset should be removed if
        the ``remove`` kwarg is ``True``.

        """
        all_pks = [self.video0.pk, self.video1.pk, self.video2.pk,
                   self.video3.pk, self.video4.pk]
        haystack_update.apply(args=(Video._meta.app_label,
                                    Video._meta.module_name,
                                    all_pks))

        # If remove is True, the changed instance should be removed.
        self.video1.status = Video.REJECTED
        self.video1.save(update_index=False)
        expected = set(all_pks[1:])
        results = set((int(r.pk) for r in SearchQuerySet()))
        self.assertEqual(results, expected)

        haystack_update.apply(args=(Video._meta.app_label,
                                    Video._meta.module_name,
                                    all_pks),
                              kwargs={'remove': True})
        expected = set(all_pks[2:])
        results = set((int(r.pk) for r in SearchQuerySet()))
        self.assertEqual(results, expected)

        # Otherwise, it shouldn't be removed.
        self.video2.status = Video.REJECTED
        self.video2.save(update_index=False)
        expected = set(all_pks[2:])
        results = set((int(r.pk) for r in SearchQuerySet()))
        self.assertEqual(results, expected)

        haystack_update.apply(args=(Video._meta.app_label,
                                    Video._meta.module_name,
                                    all_pks),
                              kwargs={'remove': False})
        expected = set(all_pks[2:])
        results = set((int(r.pk) for r in SearchQuerySet()))
        self.assertEqual(results, expected)


class HaystackRemoveUnitTestCase(BaseTestCase):
    def setUp(self):
        BaseTestCase.setUp(self)
        self._clear_index()
        self.video1 = self.create_video(name='Video1')
        self.video2 = self.create_video(name='Video2')
        self.video3 = self.create_video(name='Video3')
        self.video4 = self.create_video(name='Video4')

    def test(self):
        all_pks = [self.video1.pk, self.video2.pk,
                   self.video3.pk, self.video4.pk]

        expected = set(all_pks)
        results = set((int(r.pk) for r in SearchQuerySet()))
        self.assertEqual(results, expected)

        haystack_remove.apply(args=(Video._meta.app_label,
                                    Video._meta.module_name,
                                    all_pks[2:]))

        expected = set(all_pks[:2])
        results = set((int(r.pk) for r in SearchQuerySet()))
        self.assertEqual(results, expected)


class HaystackBatchUpdateUnitTestCase(BaseTestCase):

    def test_batch(self):
        """Tests whether batching works."""
        self._clear_index()
        video1 = self.create_video(name='Video1', update_index=False)
        video2 = self.create_video(name='Video2', update_index=False)
        video3 = self.create_video(name='Video3', update_index=False)
        expected = set()
        results = set((r.pk for r in SearchQuerySet()))
        self.assertEqual(results, expected)

        self.batches = 0
        def count_batch(sender, **kwargs):
            self.batches = self.batches + 1
        task_postrun.connect(count_batch, sender=haystack_update)

        haystack_batch_update.apply(args=(Video._meta.app_label,
                                          Video._meta.module_name),
                                    kwargs={'batch_size': 1})
        self.assertEqual(self.batches, 3)

        expected = set((video1.pk, video2.pk, video3.pk))
        results = set((int(r.pk) for r in SearchQuerySet()))
        self.assertEqual(results, expected)


    def test_date_filtering(self):
        """
        It should be possible to filter the batch update by a start and
        end date for a given lookup.

        """
        self._clear_index()
        video1 = self.create_video(name='Video1', update_index=False)
        video2 = self.create_video(name='Video2', update_index=False)
        video3 = self.create_video(name='Video3', update_index=False)
        video4 = self.create_video(name='Video4', update_index=False)
        self.create_watch(video2, days=5)
        self.create_watch(video3, days=7)
        self.create_watch(video4, days=9)
        expected = set()
        results = set((r.pk for r in SearchQuerySet()))
        self.assertEqual(results, expected)

        now = datetime.now()
        six_days_ago = now - timedelta(6)
        eight_days_ago = now - timedelta(8)

        haystack_batch_update.apply(args=(Video._meta.app_label,
                                          Video._meta.module_name),
                                    kwargs={'start': six_days_ago,
                                            'date_lookup': 'watch__timestamp'})
        expected = set((video2.pk,))
        results = set((int(r.pk) for r in SearchQuerySet()))
        self.assertEqual(results, expected)

        self._clear_index()

        haystack_batch_update.apply(args=(Video._meta.app_label,
                                          Video._meta.module_name),
                                    kwargs={'end': six_days_ago,
                                            'date_lookup': 'watch__timestamp'})
        expected = set((video3.pk, video4.pk))
        results = set((int(r.pk) for r in SearchQuerySet()))
        self.assertEqual(results, expected)

        self._clear_index()

        haystack_batch_update.apply(args=(Video._meta.app_label,
                                          Video._meta.module_name),
                                    kwargs={'start': eight_days_ago,
                                            'end': six_days_ago,
                                            'date_lookup': 'watch__timestamp'})
        expected = set((video3.pk,))
        results = set((int(r.pk) for r in SearchQuerySet()))
        self.assertEqual(results, expected)

    def test_remove(self):
        """
        ``remove`` kwarg should be passed on to the batches.

        """
        self._clear_index()
        video1 = self.create_video(name='Video1', update_index=False)
        def get_remove_passed(sender, **kwargs):
            self.assertTrue('remove' in kwargs['kwargs'])
            self.remove = kwargs['kwargs']['remove']
        task_postrun.connect(get_remove_passed, sender=haystack_update)

        expected = True
        haystack_batch_update.apply(args=(Video._meta.app_label,
                                          Video._meta.module_name),
                                    kwargs={'remove': expected})
        self.assertEqual(self.remove, expected)

        expected = False
        haystack_batch_update.apply(args=(Video._meta.app_label,
                                          Video._meta.module_name),
                                    kwargs={'remove': expected})
        self.assertEqual(self.remove, expected)


class VideoSaveThumbnailTestCase(BaseTestCase):
<<<<<<< HEAD
    def test_thumbnail_not_200(self):
        """
        If a video's thumbnail url returns a non-200 status code, the task
        should be retried.
=======
    def test_data_saved(self):
        """
        The thumbnail data for a video should be saved once this task is
        completed.
>>>>>>> a17cfe7e

        """
        thumbnail_url = 'http://pculture.org/not'
        video = self.create_video(update_index=False, has_thumbnail=True,
                                  thumbnail_url=thumbnail_url)

        class MockException(Exception):
            pass

<<<<<<< HEAD
        with mock.patch('localtv.tasks.urllib.urlopen') as urlopen:
            with mock.patch.object(video_save_thumbnail, 'retry',
                                   side_effect=MockException):
                self.assertRaises(MockException,
                                  video_save_thumbnail.apply,
                                  args=(video.pk,))
                urlopen.assert_called_once_with(thumbnail_url)
        new_video = Video.objects.get(pk=video.pk)
        self.assertEqual(new_video.has_thumbnail, video.has_thumbnail)
        self.assertEqual(new_video.thumbnail_url, video.thumbnail_url)
=======
        with mock.patch('localtv.tasks.urllib.urlopen',
                        return_value=open(self._data_file('logo.png'), 'r')):
            video_save_thumbnail.apply(args=(video.pk,))
        new_video = Video.objects.get(pk=video.pk)
        self.assertEqual(new_video.has_thumbnail, True)
        self.assertEqual(new_video.thumbnail_url, thumbnail_url)
        self.assertEqual(new_video.thumbnail_extension, 'png')
>>>>>>> a17cfe7e
<|MERGE_RESOLUTION|>--- conflicted
+++ resolved
@@ -252,17 +252,10 @@
 
 
 class VideoSaveThumbnailTestCase(BaseTestCase):
-<<<<<<< HEAD
     def test_thumbnail_not_200(self):
         """
         If a video's thumbnail url returns a non-200 status code, the task
         should be retried.
-=======
-    def test_data_saved(self):
-        """
-        The thumbnail data for a video should be saved once this task is
-        completed.
->>>>>>> a17cfe7e
 
         """
         thumbnail_url = 'http://pculture.org/not'
@@ -272,7 +265,6 @@
         class MockException(Exception):
             pass
 
-<<<<<<< HEAD
         with mock.patch('localtv.tasks.urllib.urlopen') as urlopen:
             with mock.patch.object(video_save_thumbnail, 'retry',
                                    side_effect=MockException):
@@ -283,12 +275,23 @@
         new_video = Video.objects.get(pk=video.pk)
         self.assertEqual(new_video.has_thumbnail, video.has_thumbnail)
         self.assertEqual(new_video.thumbnail_url, video.thumbnail_url)
-=======
+
+    def test_data_saved(self):
+        """
+        The thumbnail data for a video should be saved once this task is
+        completed.
+
+        """
+        thumbnail_url = 'http://pculture.org/not'
+        video = self.create_video(update_index=False, has_thumbnail=True,
+                                  thumbnail_url=thumbnail_url)
+        thumbnail_data = open(self._data_file('logo.png'), 'r').read()
+        remote_file = mock.Mock(read=lambda: thumbnail_data,
+                                getcode=lambda: 200)
         with mock.patch('localtv.tasks.urllib.urlopen',
-                        return_value=open(self._data_file('logo.png'), 'r')):
+                        return_value=remote_file):
             video_save_thumbnail.apply(args=(video.pk,))
         new_video = Video.objects.get(pk=video.pk)
         self.assertEqual(new_video.has_thumbnail, True)
         self.assertEqual(new_video.thumbnail_url, thumbnail_url)
-        self.assertEqual(new_video.thumbnail_extension, 'png')
->>>>>>> a17cfe7e
+        self.assertEqual(new_video.thumbnail_extension, 'png')