--- conflicted
+++ resolved
@@ -1,28 +1,8 @@
-<<<<<<< HEAD
-=======
-# Miro Community - Easiest way to make a video website
-#
-# Copyright (C) 2010, 2011, 2012 Participatory Culture Foundation
-#
-# Miro Community is free software: you can redistribute it and/or modify it
-# under the terms of the GNU Affero General Public License as published by
-# the Free Software Foundation, either version 3 of the License, or (at your
-# option) any later version.
-#
-# Miro Community is distributed in the hope that it will be useful,
-# but WITHOUT ANY WARRANTY; without even the implied warranty of
-# MERCHANTABILITY or FITNESS FOR A PARTICULAR PURPOSE.  See the
-# GNU Affero General Public License for more details.
-#
-# You should have received a copy of the GNU Affero General Public License
-# along with Miro Community.  If not, see <http://www.gnu.org/licenses/>.
-
 from django.contrib.auth.models import User
 from haystack import connections
 
 from localtv.models import Category, Feed, SavedSearch
 from localtv.playlists.models import Playlist
->>>>>>> 4d5c9985
 from localtv.search.query import SmartSearchQuerySet
 from localtv.tests import BaseTestCase
 
