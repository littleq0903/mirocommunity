--- conflicted
+++ resolved
@@ -18,10 +18,7 @@
 from django.conf.urls.defaults import patterns
 
 from localtv import models
-<<<<<<< HEAD
-=======
 
->>>>>>> abc23d60
 
 urlpatterns = patterns(
     'localtv.inline_edit',
