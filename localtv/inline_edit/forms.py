--- conflicted
+++ resolved
@@ -23,13 +23,8 @@
 from tagging.forms import TagField
 
 from localtv import models
-<<<<<<< HEAD
 from localtv.admin.forms import BulkChecklistField
-=======
-
-from localtv.admin.forms import EditVideoForm, BulkChecklistField
 from localtv.utils import edit_string_for_tags
->>>>>>> 9cb082e0
 
 Comment = comments.get_model()
 
