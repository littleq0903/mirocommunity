# Miro Community - Easiest way to make a video website
#
# Copyright (C) 2010, 2011, 2012 Participatory Culture Foundation
#
# Miro Community is free software: you can redistribute it and/or modify it
# under the terms of the GNU Affero General Public License as published by
# the Free Software Foundation, either version 3 of the License, or (at your
# option) any later version.
#
# Miro Community is distributed in the hope that it will be useful,
# but WITHOUT ANY WARRANTY; without even the implied warranty of
# MERCHANTABILITY or FITNESS FOR A PARTICULAR PURPOSE.  See the
# GNU Affero General Public License for more details.
#
# You should have received a copy of the GNU Affero General Public License
# along with Miro Community.  If not, see <http://www.gnu.org/licenses/>.

import datetime
import logging
import random

from celery.exceptions import MaxRetriesExceededError
from celery.task import task
from django.conf import settings
from django.core.exceptions import ValidationError
from django.db.models import Q
from django.db.models.loading import get_model
from django.contrib.auth.models import User
from haystack import connections
from haystack.query import SearchQuerySet

<<<<<<< HEAD
from localtv.signals import pre_mark_as_active
=======
from localtv.exceptions import InvalidVideo

>>>>>>> abc23d60

class DummyException(Exception):
    """
    Dummy exception; nothing raises me.
    """

try:
   from xapian import DatabaseError
except ImportError:
    DatabaseError = DummyException
try:
    from whoosh.store import LockError
except ImportError:
    LockError = DummyException


from localtv.exceptions import CannotOpenImageUrl
from localtv.models import Video, Feed, SavedSearch, Category
from localtv.settings import USE_HAYSTACK


CELERY_USING = getattr(settings, 'LOCALTV_CELERY_USING', 'default')


@task(ignore_result=True)
def update_sources(using='default'):
    feeds = Feed.objects.using(using).filter(status=Feed.ACTIVE,
                                             auto_update=True)
    for feed_pk in feeds.values_list('pk', flat=True):
        feed_update.delay(feed_pk, using=using)

    searches = SavedSearch.objects.using(using).filter(auto_update=True)
    for search_pk in searches.values_list('pk', flat=True):
        search_update.delay(search_pk, using=using)


@task(ignore_result=True)
def feed_update(feed_id, using='default', clear_rejected=False):
    try:
        feed = Feed.objects.using(using).filter(auto_update=True
                                                ).get(pk=feed_id)
    except Feed.DoesNotExist:
        logging.warn('feed_update(%s, using=%r) could not find feed',
                     feed_id, using)
        return

    feed.update(using=using, clear_rejected=clear_rejected)


@task(ignore_result=True)
def search_update(search_id, using='default'):
    try:
        search = SavedSearch.objects.using(using).filter(auto_update=True
                                                   ).get(pk=search_id)
    except SavedSearch.DoesNotExist:
        logging.warn('search_update(%s, using=%r) could not find search',
                     search_id, using)
        return
    search.update(using=using, clear_rejected=True)


@task(ignore_result=True, max_retries=None, default_retry_delay=30)
def mark_import_pending(import_app_label, import_model, import_pk,
                        using='default'):
    """
    Checks whether an import's first stage is complete. If it's not, retries
    the task with a countdown of 30.

    """
    import_class = get_model(import_app_label, import_model)
    try:
        source_import = import_class._default_manager.using(using).get(
                                                    pk=import_pk,
                                                    status=import_class.STARTED)
    except import_class.DoesNotExist:
        logging.debug('Expected %s instance (pk=%r) missing.',
                      import_class.__name__, import_pk)
        # If this is the problem, don't retry indefinitely.
        if mark_import_pending.request.retries > 10:
            raise MaxRetriesExceededError
        mark_import_pending.retry()
    source_import.last_activity = datetime.datetime.now()
    if source_import.total_videos is None:
        source_import.save()
        mark_import_pending.retry()
    # get the correct counts from the database, rather than the race-condition
    # prone count fields
    import_count = source_import.indexes.count()
    skipped_count = source_import.errors.filter(is_skip=True).count()
    if import_count != source_import.videos_imported:
        source_import.videos_imported = import_count
    if skipped_count != source_import.videos_skipped:
        source_import.videos_skipped = skipped_count
    if (source_import.videos_imported + source_import.videos_skipped
        < source_import.total_videos):
        # Then the import is incomplete. Requeue it.
        source_import.save()
        # Retry raises an exception, ending task execution.
        mark_import_pending.retry()

    # Otherwise the first stage is complete. Check whether they can take all
    # the videos.
    if source_import.auto_approve:
        active_set = source_import.get_videos(using).filter(
            status=Video.PENDING)

        for receiver, response in pre_mark_as_active.send_robust(
            sender=source_import,
            active_set=active_set):
            if response:
                if isinstance(response, Q):
                    active_set = active_set.filter(response)
                elif isinstance(response, dict):
                    active_set = active_set.filter(**response)

        active_set.update(status=Video.ACTIVE)

    source_import.get_videos(using).filter(status=Video.PENDING).update(
        status=Video.UNAPPROVED)

    source_import.status = import_class.PENDING
    source_import.save()

    active_pks = source_import.get_videos(using).filter(
                         status=Video.ACTIVE).values_list('pk', flat=True)
    if active_pks:
        opts = Video._meta
        haystack_batch_update.delay(opts.app_label, opts.module_name,
                                    pks=list(active_pks), remove=False,
                                    using=using)

    mark_import_complete.delay(import_app_label, import_model, import_pk,
                               using=using)


@task(ignore_result=True, max_retries=None, default_retry_delay=30)
def mark_import_complete(import_app_label, import_model, import_pk,
                         using='default'):
    """
    Checks whether an import's second stage is complete. If it's not, retries
    the task with a countdown of 30.

    """
    import_class = get_model(import_app_label, import_model)
    try:
        source_import = import_class._default_manager.using(using).get(
                                                    pk=import_pk,
                                                    status=import_class.PENDING)
    except import_class.DoesNotExist:
        logging.warn('Expected %s instance (pk=%r) missing.',
                     import_class.__name__, import_pk)
        # If this is the problem, don't retry indefinitely.
        if mark_import_complete.request.retries > 10:
            raise MaxRetriesExceededError
        mark_import_complete.retry()

    if not USE_HAYSTACK:
        # No need to do any comparisons - just mark it complete.
        video_count = haystack_count = 0
        logging.debug(('mark_import_complete(%s, %s, %i, using=%s). Skipping '
                       'check because haystack is disabled.'), import_app_label,
                       import_model, import_pk, using)
    else:
        video_pks = list(source_import.get_videos(using).filter(
                                status=Video.ACTIVE).values_list('pk', flat=True))
        video_count = len(video_pks)
        if not video_pks:
            # Don't bother with the haystack query.
            haystack_count = 0
        else:
            if 'xapian' in connections[using].options['ENGINE']:
                # The pk_hack field shadows the model's pk/django_id because
                # xapian-haystack's django_id filtering is broken.
                haystack_filter = {'pk_hack__in': video_pks}
            else:
                haystack_filter = {'django_id__in': video_pks}
            haystack_count = SearchQuerySet().using(using).models(Video).filter(
               **haystack_filter).count()
        logging.debug(('mark_import_complete(%s, %s, %i, using=%s). video_count: '
                       '%i, haystack_count: %i'), import_app_label, import_model,
                       import_pk, using, video_count, haystack_count)

    if haystack_count >= video_count:
        source_import.status = import_class.COMPLETE
        if import_app_label == 'localtv' and import_model == 'feedimport':
            source_import.source.status = source_import.source.ACTIVE
            source_import.source.save()

    source_import.last_activity = datetime.datetime.now()
    source_import.save()

    if source_import.status == import_class.PENDING:
        mark_import_complete.retry()


@task(ignore_result=True, max_retries=6, default_retry_delay=10)
def video_from_vidscraper_video(vidscraper_video, site_pk,
                                import_app_label=None, import_model=None,
                                import_pk=None, status=None, author_pks=None,
                                category_pks=None, clear_rejected=False,
                                using='default'):
    import_class = get_model(import_app_label, import_model)
    try:
        source_import = import_class.objects.using(using).get(
           pk=import_pk,
           status=import_class.STARTED)
    except import_class.DoesNotExist:
        logging.warn('Retrying %r: expected %s instance (pk=%r) missing.',
                     vidscraper_video.url, import_class.__name__, import_pk)
        video_from_vidscraper_video.retry()

    try:
        try:
            vidscraper_video.load()
        except Exception:
            source_import.handle_error(
                ('Skipped %r: Could not load video data.'
                 % vidscraper_video.url),
                using=using, is_skip=True,
                with_exception=True)
            return

<<<<<<< HEAD
=======
        if not vidscraper_video.title:
            source_import.handle_error(
                ('Skipped %r: Failed to scrape basic data.'
                 % vidscraper_video.url),
                is_skip=True, using=using)
            return

        if ((vidscraper_video.file_url_expires or
             not vidscraper_video.file_url)
            and not vidscraper_video.embed_code):
            source_import.handle_error(('Skipping %r: no file or embed code.'
                                        % vidscraper_video.url),
                                       is_skip=True, using=using)
            return

        site_videos = Video.objects.using(using).filter(site=site_pk)

        if vidscraper_video.guid:
            guid_videos = site_videos.filter(guid=vidscraper_video.guid)
            if clear_rejected:
                guid_videos.filter(status=Video.REJECTED).delete()
            if guid_videos.exists():
                source_import.handle_error(('Skipping %r: duplicate guid.'
                                            % vidscraper_video.url),
                                           is_skip=True, using=using)
                return

        if vidscraper_video.link:
            videos_with_link = site_videos.filter(
                website_url=vidscraper_video.link)
            if clear_rejected:
                videos_with_link.filter(status=Video.REJECTED).delete()
            if videos_with_link.exists():
                source_import.handle_error(('Skipping %r: duplicate link.'
                                            % vidscraper_video.url),
                                           is_skip=True, using=using)
                return

>>>>>>> abc23d60
        if category_pks:
            categories = Category.objects.using(using).filter(pk__in=category_pks)
        else:
            categories = None

        if author_pks:
            authors = User.objects.using(using).filter(pk__in=author_pks)
        else:
<<<<<<< HEAD
            authors = None
=======
            if vidscraper_video.user:
                name = vidscraper_video.user
                if ' ' in name:
                    first, last = name.split(' ', 1)
                else:
                    first, last = name, ''
                author, created = User.objects.db_manager(using).get_or_create(
                    username=name[:30],
                    defaults={'first_name': first[:30],
                              'last_name': last[:30]})
                if created:
                    author.set_unusable_password()
                    author.save()
                    utils.get_profile_model().objects.db_manager(using).create(
                       user=author,
                       website=vidscraper_video.user_url or '')
                authors = [author]
            else:
                authors = None
>>>>>>> abc23d60

        video = Video.from_vidscraper_video(vidscraper_video, status=status,
                                            using=using,
                                            source_import=source_import,
                                            authors=authors,
                                            categories=categories,
                                            site_pk=site_pk,
                                            commit=False,
                                            update_index=False)
<<<<<<< HEAD
        try:
            video.full_clean()
        except ValidationError, e:
            source_import.handle_error(("Skipping %r: %r" % (
                                        vidscraper_video.url, e.message_dict)),
                                        is_skip=True, using=using)
            return
        else:
            video.save(update_index=False)
            video.save_m2m()
            if clear_rejected:
                video.clear_rejected_duplicates()

=======
        # This is replaced in 1.9 by better model validation.
        if not (video.embed_code or video.file_url):
            raise InvalidVideo
        video.save(update_index=False)
        try:
            video.save_m2m()
        except Exception:
            video.delete()
            raise
        else:
>>>>>>> abc23d60
            logging.debug('Made video %i: %r', video.pk, video.name)
            if video.thumbnail_url:
                video_save_thumbnail.delay(video.pk, using=using)
    except Exception:
        source_import.handle_error(('Unknown error during import of %r'
                                    % vidscraper_video.url),
                                   is_skip=True, using=using,
                                   with_exception=True)
        raise # so it shows up in the Celery log

@task(ignore_result=True)
def video_save_thumbnail(video_pk, using='default'):
    try:
        v = Video.objects.using(using).get(pk=video_pk)
    except Video.DoesNotExist:
        logging.warn(
            'video_save_thumbnail(%s, using=%r) could not find video',
            video_pk, using)
        return
    try:
        v.save_thumbnail()
    except CannotOpenImageUrl:
        try:
            return video_save_thumbnail.retry()
        except MaxRetriesExceededError:
            logging.warn(
                'video_save_thumbnail(%s, using=%r) exceeded max retries',
                video_pk, using
            )


def _haystack_database_retry(task, callback):
    """
    Tries to call ``callback``; on a haystack database access error, retries
    the task.

    """
    try:
        callback()
    except (DatabaseError, LockError), e:
        # These errors might be resolved if we just wait a bit. The wait time is
        # slightly random, with the intention of preventing LockError retries
        # from reoccurring. Maximum wait is ~30s.
        exp = min(task.request.retries, 4)
        countdown = random.random() * (2 ** exp)
        logging.debug(('%s with args %s and kwargs %s retrying due to %s '
                       'with countdown %r'), task.name, task.request.args,
                       task.request.kwargs, e.__class__.__name__, countdown)
        task.retry(countdown=countdown)


@task(ignore_result=True, max_retries=None)
def haystack_update(app_label, model_name, pks, remove=True, using='default'):
    """
    Updates the haystack records for any valid instances with the given pks.
    Generally, ``remove`` should be ``True`` so that items which are no longer
    in the ``index_queryset()`` will be taken out of the index; however,
    ``remove`` can be set to ``False`` to save some time if that behavior
    isn't needed.

    """
    model_class = get_model(app_label, model_name)
    backend = connections[using].get_backend()
    index = connections[using].get_unified_index().get_index(model_class)

    qs = index.index_queryset().using(using).filter(pk__in=pks)

    if qs:
        _haystack_database_retry(haystack_update,
                                 lambda: backend.update(index, qs))

    if remove:
        unseen_pks = set(pks) - set((instance.pk for instance in qs))
        haystack_remove.apply(args=(app_label, model_name, unseen_pks, using))


@task(ignore_result=True, max_retries=None)
def haystack_remove(app_label, model_name, pks, using='default'):
    """
    Removes the haystack records for any instances with the given pks.

    """
    backend = connections[using].get_backend()

    def callback():
        for pk in pks:
            backend.remove(".".join((app_label, model_name, str(pk))))

    _haystack_database_retry(haystack_remove, callback)


@task(ignore_result=True)
def haystack_batch_update(app_label, model_name, pks=None, start=None,
                          end=None, date_lookup=None, batch_size=1000,
                          remove=True, using='default'):
    """
    Batches haystack index updates for the given model. If no pks are given, a
    general reindex will be launched.

    """
    model_class = get_model(app_label, model_name)
    index = connections[using].get_unified_index().get_index(model_class)

    pk_qs = index.index_queryset().using(using)
    if pks is not None:
        pk_qs = pk_qs.filter(pk__in=pks)

    if date_lookup is None:
        date_lookup = index.get_updated_field()
    if date_lookup is not None:
        if start is not None:
            pk_qs = pk_qs.filter(**{"%s__gte" % date_lookup: start})
        if end is not None:
            pk_qs = pk_qs.filter(**{"%s__lte" % date_lookup: end})

    pks = list(pk_qs.values_list('pk', flat=True))
    total = len(pks)

    for start in xrange(0, total, batch_size):
        end = min(start + batch_size, total)
        haystack_update.delay(app_label, model_name, pks[start:end],
                              remove=remove, using=using)
<|MERGE_RESOLUTION|>--- conflicted
+++ resolved
@@ -29,12 +29,7 @@
 from haystack import connections
 from haystack.query import SearchQuerySet
 
-<<<<<<< HEAD
 from localtv.signals import pre_mark_as_active
-=======
-from localtv.exceptions import InvalidVideo
-
->>>>>>> abc23d60
 
 class DummyException(Exception):
     """
@@ -257,47 +252,6 @@
                 with_exception=True)
             return
 
-<<<<<<< HEAD
-=======
-        if not vidscraper_video.title:
-            source_import.handle_error(
-                ('Skipped %r: Failed to scrape basic data.'
-                 % vidscraper_video.url),
-                is_skip=True, using=using)
-            return
-
-        if ((vidscraper_video.file_url_expires or
-             not vidscraper_video.file_url)
-            and not vidscraper_video.embed_code):
-            source_import.handle_error(('Skipping %r: no file or embed code.'
-                                        % vidscraper_video.url),
-                                       is_skip=True, using=using)
-            return
-
-        site_videos = Video.objects.using(using).filter(site=site_pk)
-
-        if vidscraper_video.guid:
-            guid_videos = site_videos.filter(guid=vidscraper_video.guid)
-            if clear_rejected:
-                guid_videos.filter(status=Video.REJECTED).delete()
-            if guid_videos.exists():
-                source_import.handle_error(('Skipping %r: duplicate guid.'
-                                            % vidscraper_video.url),
-                                           is_skip=True, using=using)
-                return
-
-        if vidscraper_video.link:
-            videos_with_link = site_videos.filter(
-                website_url=vidscraper_video.link)
-            if clear_rejected:
-                videos_with_link.filter(status=Video.REJECTED).delete()
-            if videos_with_link.exists():
-                source_import.handle_error(('Skipping %r: duplicate link.'
-                                            % vidscraper_video.url),
-                                           is_skip=True, using=using)
-                return
-
->>>>>>> abc23d60
         if category_pks:
             categories = Category.objects.using(using).filter(pk__in=category_pks)
         else:
@@ -306,29 +260,7 @@
         if author_pks:
             authors = User.objects.using(using).filter(pk__in=author_pks)
         else:
-<<<<<<< HEAD
             authors = None
-=======
-            if vidscraper_video.user:
-                name = vidscraper_video.user
-                if ' ' in name:
-                    first, last = name.split(' ', 1)
-                else:
-                    first, last = name, ''
-                author, created = User.objects.db_manager(using).get_or_create(
-                    username=name[:30],
-                    defaults={'first_name': first[:30],
-                              'last_name': last[:30]})
-                if created:
-                    author.set_unusable_password()
-                    author.save()
-                    utils.get_profile_model().objects.db_manager(using).create(
-                       user=author,
-                       website=vidscraper_video.user_url or '')
-                authors = [author]
-            else:
-                authors = None
->>>>>>> abc23d60
 
         video = Video.from_vidscraper_video(vidscraper_video, status=status,
                                             using=using,
@@ -338,7 +270,6 @@
                                             site_pk=site_pk,
                                             commit=False,
                                             update_index=False)
-<<<<<<< HEAD
         try:
             video.full_clean()
         except ValidationError, e:
@@ -348,22 +279,14 @@
             return
         else:
             video.save(update_index=False)
-            video.save_m2m()
+            try:
+                video.save_m2m()
+            except Exception:
+                video.delete()
+                raise
             if clear_rejected:
                 video.clear_rejected_duplicates()
 
-=======
-        # This is replaced in 1.9 by better model validation.
-        if not (video.embed_code or video.file_url):
-            raise InvalidVideo
-        video.save(update_index=False)
-        try:
-            video.save_m2m()
-        except Exception:
-            video.delete()
-            raise
-        else:
->>>>>>> abc23d60
             logging.debug('Made video %i: %r', video.pk, video.name)
             if video.thumbnail_url:
                 video_save_thumbnail.delay(video.pk, using=using)
