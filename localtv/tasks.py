# This file is part of Miro Community.
# Copyright (C) 2010 Participatory Culture Foundation
# 
# Miro Community is free software: you can redistribute it and/or modify it
# under the terms of the GNU Affero General Public License as published by
# the Free Software Foundation, either version 3 of the License, or (at your
# option) any later version.
# 
# Miro Community is distributed in the hope that it will be useful,
# but WITHOUT ANY WARRANTY; without even the implied warranty of
# MERCHANTABILITY or FITNESS FOR A PARTICULAR PURPOSE.  See the
# GNU Affero General Public License for more details.
# 
# You should have received a copy of the GNU Affero General Public License
# along with Miro Community.  If not, see <http://www.gnu.org/licenses/>.

import datetime
import logging
import random

from celery.exceptions import MaxRetriesExceededError
from celery.task import task
from django.conf import settings
from django.db.models.loading import get_model
from django.contrib.auth.models import User
from haystack import connections
from haystack.query import SearchQuerySet


class DummyException(Exception):
    """
    Dummy exception; nothing raises me.
    """

try:
   from xapian import DatabaseError
except ImportError:
    DatabaseError = DummyException
try:
    from whoosh.store import LockError
except ImportError:
    LockError = DummyException


from localtv import utils
from localtv.exceptions import CannotOpenImageUrl
from localtv.models import Video, Feed, SiteLocation, SavedSearch, Category
from localtv.settings import USE_HAYSTACK
from localtv.tiers import Tier


CELERY_USING = getattr(settings, 'LOCALTV_CELERY_USING', 'default')


@task(ignore_result=True)
def update_sources(using='default'):
    feeds = Feed.objects.using(using).filter(status=Feed.ACTIVE,
                                             auto_update=True)
    for feed_pk in feeds.values_list('pk', flat=True):
        feed_update.delay(feed_pk, using=using)

    searches = SavedSearch.objects.using(using).filter(auto_update=True)
    for search_pk in searches.values_list('pk', flat=True):
        search_update.delay(search_pk, using=using)


@task(ignore_result=True)
def feed_update(feed_id, using='default', clear_rejected=False):
    try:
        feed = Feed.objects.using(using).get(pk=feed_id)
    except Feed.DoesNotExist:
        logging.warn('feed_update(%s, using=%r) could not find feed',
                     feed_id, using)
        return

    feed.update(using=using, clear_rejected=clear_rejected)


@task(ignore_result=True)
def search_update(search_id, using='default'):
    try:
        search = SavedSearch.objects.using(using).get(pk=search_id)
    except SavedSearch.DoesNotExist:
        logging.warn('search_update(%s, using=%r) could not find search',
                     search_id, using)
        return
    search.update(using=using, clear_rejected=True)


@task(ignore_result=True, max_retries=None, default_retry_delay=30)
def mark_import_pending(import_app_label, import_model, import_pk,
                        using='default'):
    """
    Checks whether an import's first stage is complete. If it's not, retries
    the task with a countdown of 30.

    """
    import_class = get_model(import_app_label, import_model)
    try:
        source_import = import_class._default_manager.using(using).get(
                                                    pk=import_pk,
                                                    status=import_class.STARTED)
    except import_class.DoesNotExist:
        logging.debug('Expected %s instance (pk=%r) missing.',
                      import_class.__name__, import_pk)
        # If this is the problem, don't retry indefinitely.
        if mark_import_pending.request.retries > 10:
            raise MaxRetriesExceededError
        mark_import_pending.retry()
    source_import.last_activity = datetime.datetime.now()
    if source_import.total_videos is None:
        source_import.save()
        mark_import_pending.retry()
    # get the correct counts from the database, rather than the race-condition
    # prone count fields
    import_count = source_import.indexes.count()
    skipped_count = source_import.errors.filter(is_skip=True).count()
    if import_count != source_import.videos_imported:
        source_import.videos_imported = import_count
    if skipped_count != source_import.videos_skipped:
        source_import.videos_skipped = skipped_count
    if (source_import.videos_imported + source_import.videos_skipped
        < source_import.total_videos):
        # Then the import is incomplete. Requeue it.
        source_import.save()
        # Retry raises an exception, ending task execution.
        mark_import_pending.retry()

    # Otherwise the first stage is complete. Check whether they can take all the
    # videos.
    active_set = None
    unapproved_set = source_import.get_videos(using).filter(
        status=Video.PENDING)
    if source_import.auto_approve:
        if not SiteLocation.enforce_tiers(using=using):
            active_set = unapproved_set
            unapproved_set = None
        else:
            remaining_videos = (Tier.get(using=using).videos_limit()
                                - Video.objects.using(using
                                    ).filter(status=Video.ACTIVE
                                    ).count())
            if remaining_videos > source_import.videos_imported:
                active_set = unapproved_set
                unapproved_set = None
            elif remaining_videos > 0:
                unapproved_set = unapproved_set.order_by('when_submitted')
                # only approve `remaining_videos` videos
                when_submitted = unapproved_set[
                    remaining_videos].when_submitted
                active_set = unapproved_set.filter(
                    when_submitted__lt=when_submitted)
                unapproved_set = unapproved_set.filter(
                    when_submitted__gte=when_submitted)
    if unapproved_set is not None:
        unapproved_set.update(status=Video.UNAPPROVED)
    if active_set is not None:
        active_set.update(status=Video.ACTIVE)

    source_import.status = import_class.PENDING
    source_import.save()

    active_pks = source_import.get_videos(using).filter(
                         status=Video.ACTIVE).values_list('pk', flat=True)
    if active_pks:
        opts = Video._meta
        haystack_batch_update.delay(opts.app_label, opts.module_name,
                                    pks=list(active_pks), using=using)

    mark_import_complete.delay(import_app_label, import_model, import_pk,
                               using=using)


@task(ignore_result=True, max_retries=None, default_retry_delay=30)
def mark_import_complete(import_app_label, import_model, import_pk,
                         using='default'):
    """
    Checks whether an import's second stage is complete. If it's not, retries
    the task with a countdown of 30.

    """
    import_class = get_model(import_app_label, import_model)
    try:
        source_import = import_class._default_manager.using(using).get(
                                                    pk=import_pk,
                                                    status=import_class.PENDING)
    except import_class.DoesNotExist:
        logging.warn('Expected %s instance (pk=%r) missing.',
                     import_class.__name__, import_pk)
        # If this is the problem, don't retry indefinitely.
        if mark_import_complete.request.retries > 10:
            raise MaxRetriesExceededError
        mark_import_complete.retry()

    if not USE_HAYSTACK:
        # No need to do any comparisons - just mark it complete.
        video_count = haystack_count = 0
        logging.debug(('mark_import_complete(%s, %s, %i, using=%s). Skipping '
                       'check because haystack is disabled.'), import_app_label,
                       import_model, import_pk, using)
    else:
        video_pks = list(source_import.get_videos(using).filter(
                                status=Video.ACTIVE).values_list('pk', flat=True))
        video_count = len(video_pks)
        if not video_pks:
            # Don't bother with the haystack query.
            haystack_count = 0
        else:
            if 'xapian' in connections[using].options['ENGINE']:
                # The pk_hack field shadows the model's pk/django_id because
                # xapian-haystack's django_id filtering is broken.
                haystack_filter = {'pk_hack__in': video_pks}
            else:
                haystack_filter = {'django_id__in': video_pks}
            haystack_count = SearchQuerySet().using(using).models(Video).filter(
               **haystack_filter).count()
        logging.debug(('mark_import_complete(%s, %s, %i, using=%s). video_count: '
                       '%i, haystack_count: %i'), import_app_label, import_model,
                       import_pk, using, video_count, haystack_count)

    if haystack_count >= video_count:
        source_import.status = import_class.COMPLETE
        if import_app_label == 'localtv' and import_model == 'feedimport':
            source_import.source.status = source_import.source.ACTIVE
            source_import.source.save()

    source_import.last_activity = datetime.datetime.now()
    source_import.save()

    if source_import.status == import_class.PENDING:
        mark_import_complete.retry()


@task(ignore_result=True, max_retries=6, default_retry_delay=10)
def video_from_vidscraper_video(vidscraper_video, site_pk,
                                import_app_label=None, import_model=None,
                                import_pk=None, status=None, author_pks=None,
                                category_pks=None, clear_rejected=False,
                                using='default'):
    import_class = get_model(import_app_label, import_model)
    try:
        source_import = import_class.objects.using(using).get(
           pk=import_pk,
           status=import_class.STARTED)
    except import_class.DoesNotExist:
        logging.warn('Retrying %r: expected %s instance (pk=%r) missing.',
                     vidscraper_video.url, import_class.__name__, import_pk)
        video_from_vidscraper_video.retry()

    try:
        try:
            vidscraper_video.load()
        except Exception:
            source_import.handle_error(
                ('Skipped %r: Could not load video data.'
                 % vidscraper_video.url),
                using=using, is_skip=True,
                with_exception=True)
            return

        if not vidscraper_video.title:
            source_import.handle_error(
                ('Skipped %r: Failed to scrape basic data.'
                 % vidscraper_video.url),
                is_skip=True, using=using)
            return

        if ((vidscraper_video.file_url_expires or
             not vidscraper_video.file_url)
            and not vidscraper_video.embed_code):
            source_import.handle_error(('Skipping %r: no file or embed code.'
                                        % vidscraper_video.url),
                                       is_skip=True, using=using)
            return

        site_videos = Video.objects.using(using).filter(site=site_pk)

        if vidscraper_video.guid:
            guid_videos = site_videos.filter(guid=vidscraper_video.guid)
            if clear_rejected:
                guid_videos.filter(status=Video.REJECTED).delete()
            if guid_videos.exists():
                source_import.handle_error(('Skipping %r: duplicate guid.'
                                            % vidscraper_video.url),
                                           is_skip=True, using=using)
                return

        if vidscraper_video.link:
            videos_with_link = site_videos.filter(
                website_url=vidscraper_video.link)
            if clear_rejected:
                videos_with_link.filter(status=Video.REJECTED).delete()
            if videos_with_link.exists():
                source_import.handle_error(('Skipping %r: duplicate link.'
                                            % vidscraper_video.url),
                                           is_skip=True, using=using)
                return

        categories = Category.objects.using(using).filter(pk__in=category_pks)

        if author_pks:
            authors = User.objects.using(using).filter(pk__in=author_pks)
        else:
            if vidscraper_video.user:
                name = vidscraper_video.user
                if ' ' in name:
                    first, last = name.split(' ', 1)
                else:
                    first, last = name, ''
                author, created = User.objects.db_manager(using).get_or_create(
                    username=name[:30],
                    defaults={'first_name': first[:30],
                              'last_name': last[:30]})
                if created:
                    author.set_unusable_password()
                    author.save()
                    utils.get_profile_model().objects.db_manager(using).create(
                       user=author,
                       website=vidscraper_video.user_url or '')
                authors = [author]
            else:
                authors = []

        # Since we check above whether the vidscraper_video is valid, we don't
        # catch InvalidVideo here, since it would be unexpected. We don't
        # update the index because this is expected to be run as part of the
        # import process; the video will be indexed in bulk after the feed
        # import is complete.
        video = Video.from_vidscraper_video(vidscraper_video, status=status,
                                            using=using,
                                            source_import=source_import,
                                            authors=authors,
                                            categories=categories,
                                            site_pk=site_pk,
                                            update_index=False)
        logging.debug('Made video %i: %r', video.pk, video.name)
        if video.thumbnail_url:
            video_save_thumbnail.delay(video.pk, using=using)
    except Exception:
        source_import.handle_error(('Unknown error during import of %r'
                                    % vidscraper_video.url),
                                   is_skip=True, using=using,
                                   with_exception=True)
        raise # so it shows up in the Celery log

@task(ignore_result=True)
def video_save_thumbnail(video_pk, using='default'):
    try:
        v = Video.objects.using(using).get(pk=video_pk)
    except Video.DoesNotExist:
        logging.warn(
            'video_save_thumbnail(%s, using=%r) could not find video',
            video_pk, using)
        return
    try:
        v.save_thumbnail()
    except CannotOpenImageUrl:
        try:
            return video_save_thumbnail.retry()
        except MaxRetriesExceededError:
            logging.warn(
                'video_save_thumbnail(%s, using=%r) exceeded max retries',
                video_pk, using
            )


def _haystack_database_retry(task, callback):
    """
    Tries to call ``callback``; on a haystack database access error, retries
    the task.

    """
    try:
<<<<<<< HEAD
        callback()
=======
        if is_removal:
            to_remove = ["%s.%s.%s" % (app_label, model_name, pk)
                         for pk in pks]
            to_update = []
        else:
            base_qs = Video.objects.using(using).filter(pk__in=pks)
            to_remove_pks = base_qs.exclude(status=Video.ACTIVE
                                  ).values_list('pk', flat=True)
            to_remove = ["%s.%s.%s" % (app_label, model_name, pk)
                         for pk in to_remove_pks]

            to_update = base_qs.filter(status=Video.ACTIVE)
        
        if to_remove:
            for identifier in to_remove:
                backend.remove(identifier)
        if to_update:
            backend.update(index, to_update)
>>>>>>> b9899faa
    except (DatabaseError, LockError), e:
        # These errors might be resolved if we just wait a bit. The wait time is
        # slightly random, with the intention of preventing LockError retries
        # from reoccurring. Maximum wait is ~30s.
        exp = min(task.request.retries, 4)
        countdown = random.random() * (2 ** exp)
        logging.debug(('%s with args %s and kwargs %s retrying due to %s '
                       'with countdown %r'), task.name, task.request.args,
                       task.request.kwargs, e.__class__.__name__, countdown)
        task.retry(countdown=countdown)


@task(ignore_result=True, max_retries=None)
def haystack_update(app_label, model_name, pks, using='default'):
    """
    Updates the haystack records for any valid instances with the given pks.

    """
    model_class = get_model(app_label, model_name)
    backend = connections[using].get_backend()
    index = connections[using].get_unified_index().get_index(model_class)

    qs = index.index_queryset().using(using).filter(pk__in=pks)

    _haystack_database_retry(haystack_update,
                             lambda: backend.update(index, qs))


@task(ignore_result=True, max_retries=None)
def haystack_remove(app_label, model_name, pks, using='default'):
    """
    Removes the haystack records for any instances with the given pks.

    """
    model_class = get_model(app_label, model_name)
    backend = connections[using].get_backend()

    def callback():
        for pk in pks:
            backend.remove(".".join((app_label, model_name, str(pk))))

    _haystack_database_retry(haystack_remove, callback)


@task(ignore_result=True)
def haystack_batch_update(app_label, model_name, pks=None, start=None,
                          end=None, date_lookup=None, batch_size=1000,
                          using='default'):
    """
    Batches haystack index updates for the given model. If no pks are given, a
    general reindex will be launched.

    """
    model_class = get_model(app_label, model_name)
    backend = connections[using].get_backend()
    index = connections[using].get_unified_index().get_index(model_class)

    pk_qs = index.index_queryset().using(using)
    if pks is not None:
        pk_qs = pk_qs.filter(pk__in=pks)

    if date_lookup is None:
        date_lookup = index.get_updated_field()
    if date_lookup is not None:
        if start is not None:
            pk_qs = pk_qs.filter(**{"%s__gte" % date_lookup: start})
        if end is not None:
            pk_qs = pk_qs.filter(**{"%s__lte" % date_lookup: end})

    pks = list(pk_qs.values_list('pk', flat=True))
    total = len(pks)

    for start in xrange(0, total, batch_size):
        end = min(start + batch_size, total)
        haystack_update.delay(app_label, model_name, pks[start:end], using)<|MERGE_RESOLUTION|>--- conflicted
+++ resolved
@@ -371,28 +371,7 @@
 
     """
     try:
-<<<<<<< HEAD
         callback()
-=======
-        if is_removal:
-            to_remove = ["%s.%s.%s" % (app_label, model_name, pk)
-                         for pk in pks]
-            to_update = []
-        else:
-            base_qs = Video.objects.using(using).filter(pk__in=pks)
-            to_remove_pks = base_qs.exclude(status=Video.ACTIVE
-                                  ).values_list('pk', flat=True)
-            to_remove = ["%s.%s.%s" % (app_label, model_name, pk)
-                         for pk in to_remove_pks]
-
-            to_update = base_qs.filter(status=Video.ACTIVE)
-        
-        if to_remove:
-            for identifier in to_remove:
-                backend.remove(identifier)
-        if to_update:
-            backend.update(index, to_update)
->>>>>>> b9899faa
     except (DatabaseError, LockError), e:
         # These errors might be resolved if we just wait a bit. The wait time is
         # slightly random, with the intention of preventing LockError retries
