--- conflicted
+++ resolved
@@ -92,37 +92,4 @@
     """
     def get_queryset(self):
         return super(SiteListView, self).get_queryset().filter(
-<<<<<<< HEAD
-                                site=Site.objects.get_current())
-=======
-                                site=Site.objects.get_current())
-
-
-class CategoryVideoSearchView(CompatibleListingView):
-    """
-    Adds support for voting on categories. Essentially, all this means is that
-    a ``user_can_vote`` variable is added to the context.
-
-    """
-    def get_context_data(self, **kwargs):
-        context = CompatibleListingView.get_context_data(self, **kwargs)
-        category = context['category']
-
-        user_can_vote = False
-        if (localtv.settings.voting_enabled() and 
-                    category.contest_mode and
-                    self.request.user.is_authenticated()):
-            # TODO: Benchmark this against a version where the pk queryset is
-            # evaluated here instead of becoming a subquery.
-            pks = category.approved_set.filter(
-                site=Site.objects.get_current()).values_list('id', flat=True)
-            user_can_vote = True
-            votes = Vote.objects.filter(
-                    content_type=ContentType.objects.get_for_model(Video),
-                    object_id__in=pks,
-                    user=self.request.user).count()
-            if votes >= MAX_VOTES_PER_CATEGORY:
-                user_can_vote = False
-        context['user_can_vote'] = user_can_vote
-        return context
->>>>>>> d49c2920
+                                site=Site.objects.get_current())