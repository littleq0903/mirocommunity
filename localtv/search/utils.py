# Miro Community - Easiest way to make a video website
#
# Copyright (C) 2009, 2010, 2011, 2012 Participatory Culture Foundation
#
# Miro Community is free software: you can redistribute it and/or modify it
# under the terms of the GNU Affero General Public License as published by
# the Free Software Foundation, either version 3 of the License, or (at your
# option) any later version.
#
# Miro Community is distributed in the hope that it will be useful,
# but WITHOUT ANY WARRANTY; without even the implied warranty of
# MERCHANTABILITY or FITNESS FOR A PARTICULAR PURPOSE.  See the
# GNU Affero General Public License for more details.
#
# You should have received a copy of the GNU Affero General Public License
# along with Miro Community.  If not, see <http://www.gnu.org/licenses/>.

import operator

from django.db.models.query import Q
from django.utils.translation import ugettext_lazy as _
from haystack import connections
from haystack.backends import SQ
from haystack.query import SearchQuerySet

from localtv.models import SiteSettings


EMPTY = object()


def _exact_q(queryset, field, value):
    # Returns a Q or SQ instance representing an __exact query for the given
    # field/value. This facilitates a HACK necessitated by Whoosh __exact
    # queries working strangely.
    # https://github.com/toastdriven/django-haystack/issues/529
    q_class = SQ if isinstance(queryset, SearchQuerySet) else Q
    if value is None:
        return q_class(**{'{0}__isnull'.format(field): True})
    if (q_class is SQ and
       'WhooshEngine' in
       connections[queryset.query._using].options['ENGINE']):
        return q_class(**{field: value})
    return q_class(**{'{0}__exact'.format(field): value})


def _in_q(queryset, field, values):
    # Returns a Q or SQ instance representing an __in query for the given
    # field/value. This facilitates a HACK necessitated by Whoosh, which
    # doesn't properly support __in with multiple values. Instead, we
    # calculate each value separately and OR them together.
    q_class = SQ if isinstance(queryset, SearchQuerySet) else Q
    if (q_class is SQ and
        'WhooshEngine' in
        connections[queryset.query._using].options['ENGINE']):
        qs = [_exact_q(queryset, field, value) for value in values]
        return reduce(operator.or_, qs)
    return q_class(**{'{0}__in'.format(field): values})


def _q_for_queryset(queryset, field, values):
    if len(values) == 1:
        return _exact_q(queryset, field, values[0])
    else:
        return _in_q(queryset, field, values)


class NormalizedVideoList(object):
    """
    Wraps either a haystack :class:`SearchQuerySet` or a django
    :class:`QuerySet` and provides normalized access to the objects as
    efficiently as possible.

    """
    def __init__(self, queryset):
        self.is_haystack = isinstance(queryset, SearchQuerySet)
        if self.is_haystack:
            queryset = queryset.load_all()
            if 'WhooshEngine' in connections[queryset.query._using
                                             ].options['ENGINE']:
                # Workaround for django-haystack #574.
                # https://github.com/toastdriven/django-haystack/issues/574
                list(queryset)

        self.queryset = queryset

    def __getitem__(self, k):
        if self.is_haystack:
            results = self.queryset[k]
            if isinstance(results, list):
                return [result.object for result in results
                        if result is not None]
            if results is not None:
                return results.object
            raise IndexError
        else:
            return self.queryset[k]

    def __len__(self):
        return len(self.queryset)

    def __iter__(self):
        if self.is_haystack:
            return iter(result.object for result in self.queryset
                        if result is not None)
        else:
            return iter(self.queryset)


class Sort(object):
    """
    Class representing a sort which can be performed on a :class:`QuerySet` or
    :class:`SearchQuerySet` and the methods which make that sort work.

    :param descending: Whether the sort should be descending (default) or not.
    :param verbose_name: A human-readable name for this sort.
    :param field_lookup: The field lookup which will be used in the sort
                         query.

    """
    def __init__(self, verbose_name, field_lookup, descending=True):
        self.verbose_name = verbose_name
        self.descending = descending
        self.field_lookup = field_lookup

    def sort(self, queryset):
        """
        Does the actual ordering.

        """
        return queryset.order_by(self.get_order_by(queryset))

    def get_field_lookup(self, queryset):
        """
        Returns the field which will be sorted on. By default, returns the value
        of :attr:`field_lookup`.

        """
        return self.field_lookup

    def get_order_by(self, queryset):
        """Performs the actual ordering for the :class:`Sort`."""
        return ''.join(('-' if self.descending else '',
                        self.get_field_lookup(queryset)))


class DummySort(Sort):
    """Looks like a sort, but does nothing."""
    def __init__(self, verbose_name):
        self.verbose_name = verbose_name

    def sort(self, queryset):
        return queryset


class BestDateSort(Sort):
    def __init__(self, verbose_name=None, descending=True):
        if verbose_name is None:
            verbose_name = _('Newest') if descending else _('Oldest')
        super(BestDateSort, self).__init__(verbose_name, None,
                                           descending)

    def get_field_lookup(self, queryset):
        if (isinstance(queryset, SearchQuerySet) and
            SiteSettings.objects.get_current().use_original_date):
            return 'best_date_with_published'
        return 'best_date'

    def sort(self, queryset):
        if not isinstance(queryset, SearchQuerySet):
            queryset = queryset.with_best_date(
                           SiteSettings.objects.get_current().use_original_date)
        return super(BestDateSort, self).sort(queryset)


class PopularSort(Sort):
    def __init__(self, verbose_name=_('Popular'), descending=True):
        super(PopularSort, self).__init__(verbose_name, 'watch_count',
                                          descending)

    def sort(self, queryset):
        if not isinstance(queryset, SearchQuerySet):
            queryset = queryset.with_watch_count()
<<<<<<< HEAD
        return super(PopularSort, self).sort(queryset)

    def order_by(self, queryset, order_by):
        if not isinstance(queryset, SearchQuerySet):
            return queryset.extra(order_by=[order_by])
        return super(PopularSort, self).order_by(queryset, order_by)
=======
        return super(PopularSort, self).sort(queryset)
>>>>>>> 31688f27
<|MERGE_RESOLUTION|>--- conflicted
+++ resolved
@@ -181,13 +181,4 @@
     def sort(self, queryset):
         if not isinstance(queryset, SearchQuerySet):
             queryset = queryset.with_watch_count()
-<<<<<<< HEAD
-        return super(PopularSort, self).sort(queryset)
-
-    def order_by(self, queryset, order_by):
-        if not isinstance(queryset, SearchQuerySet):
-            return queryset.extra(order_by=[order_by])
-        return super(PopularSort, self).order_by(queryset, order_by)
-=======
-        return super(PopularSort, self).sort(queryset)
->>>>>>> 31688f27
+        return super(PopularSort, self).sort(queryset)