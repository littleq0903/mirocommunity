# Miro Community - Easiest way to make a video website
#
# Copyright (C) 2009, 2010, 2011, 2012 Participatory Culture Foundation
#
# Miro Community is free software: you can redistribute it and/or modify it
# under the terms of the GNU Affero General Public License as published by
# the Free Software Foundation, either version 3 of the License, or (at your
# option) any later version.
#
# Miro Community is distributed in the hope that it will be useful,
# but WITHOUT ANY WARRANTY; without even the implied warranty of
# MERCHANTABILITY or FITNESS FOR A PARTICULAR PURPOSE.  See the
# GNU Affero General Public License for more details.
#
# You should have received a copy of the GNU Affero General Public License
# along with Miro Community.  If not, see <http://www.gnu.org/licenses/>.

from datetime import datetime

from django import forms
from django.contrib.auth.models import User
from django.contrib.sites.models import Site
from django.db.models.fields import FieldDoesNotExist
from django.db.models.query import Q, QuerySet
from django.template.defaultfilters import capfirst
from haystack.backends import SQ
from haystack.query import SearchQuerySet
from tagging.models import Tag, TaggedItem
from tagging.utils import get_tag_list

from localtv.models import Video, Feed, Category, SiteSettings
from localtv.playlists.models import Playlist
from localtv.search.forms import SmartSearchForm, FilterForm
from localtv.search_indexes import DATETIME_NULL_PLACEHOLDER
from localtv.settings import USE_HAYSTACK


EMPTY = object()


class NormalizedVideoList(object):
    """
    Wraps either a haystack :class:`SearchQuerySet` or a django
    :class:`QuerySet` and provides normalized access to the objects as
    efficiently as possible.

    """
    def __init__(self, queryset):
        self.is_haystack = isinstance(queryset, SearchQuerySet)
        if self.is_haystack:
            queryset = queryset.load_all()
        self.queryset = queryset

    def __getitem__(self, k):
        if self.is_haystack:
            results = self.queryset[k]
            if isinstance(results, list):
                return [result.object for result in results
                        if result is not None]
            if results is not None:
                return results.object
            raise IndexError
        else:
            return self.queryset[k]

    def __len__(self):
        return len(self.queryset)

    def __iter__(self):
        if self.is_haystack:
            return iter(result.object for result in self.queryset
                        if result is not None)
        else:
            return iter(self.queryset)


class Sort(object):
    """
    Class representing a sort which can be performed on a :class:`QuerySet` or
    :class:`SearchQuerySet` and the methods which make that sort work.

    """
    #: The field which will be used in the sort query.
    field = None

    #: A value for which this field will be considered empty and excluded from
    #: the sorted query.
    #:
    #: .. note:: ``None`` will be handled as an ``__isnull`` query, which will
    #:           not be correctly handled by :mod:`haystack`.
    empty_value = EMPTY

    def get_field(self, queryset):
        """
        Returns the field which will be sorted on. By default, returns the value
        of :attr:`field`.

        """
        return self.field

    def get_empty_value(self, queryset):
        """
        Returns the value for which the queryset's sort field will be considered
        "empty" and excluded from the sorted field. By default, returns
        :attr:`empty_value`.

        """
        return self.empty_value

    def sort(self, queryset, descending=False):
        field = self.get_field(queryset)
        empty_value = self.get_empty_value(queryset)
        if empty_value is not EMPTY:
            if empty_value is None:
                kwargs = {'%s__isnull' % field: True}
            else:
                kwargs = {'%s__exact' % field: empty_value}

            queryset = queryset.exclude(**kwargs)
        return queryset.order_by(''.join(('-' if descending else '', field)))


class BestDateSort(Sort):
<<<<<<< HEAD
    @property
    def sort_field(self):
        if SiteSettings.objects.get_current().use_original_date:
=======
    def get_field(self, queryset):
        if (isinstance(queryset, SearchQuerySet) and
            SiteLocation.objects.get_current().use_original_date):
>>>>>>> 85e828f3
            return 'best_date_with_published'
        return 'best_date'

    def sort(self, queryset, descending=False):
        if not isinstance(queryset, SearchQuerySet):
            queryset = queryset.with_best_date(
                           SiteLocation.objects.get_current().use_original_date)
        return super(BestDateSort, self).sort(queryset, descending)


class NullableDateSort(Sort):
    def get_empty_value(self, queryset):
        if isinstance(queryset, SearchQuerySet):
            return DATETIME_NULL_PLACEHOLDER
        return None


class FeaturedSort(NullableDateSort):
    field = 'last_featured'


class ApprovedSort(NullableDateSort):
    field = 'when_approved'


class PopularSort(Sort):
    field = 'watch_count'
    empty_value = 0

    def sort(self, queryset, descending=False):
        if not isinstance(queryset, SearchQuerySet):
            queryset = queryset.with_watch_count()
        return super(PopularSort, self).sort(queryset, descending)


class Filter(object):
    """
    Represents a filter which can be applied to either a :class:`QuerySet` or a
    :class:`SearchQuerySet`.
    """
    #: The field lookups which will be let through the filter if they have a
    #: matching value.
    field_lookups = None

    #: A human-friendly name for the filter, to be used e.g. with
    #: :class:`.FilterForm`.
    verbose_name = None

    def __init__(self, field_lookups):
        self.field_lookups = field_lookups

    def filter(self, queryset, values):
        """
        Returns a queryset filtered to match any of the given ``values`` in
        :attr:`field`.

        """
        q_class = SQ if isinstance(queryset, SearchQuerySet) else Q
        q = None
        for lookup in self.field_lookups:
            if len(values) == 1:
                new_q = q_class(**{"%s__exact" % lookup: values[0]})
            else:
                new_q = q_class(**{"%s__in" % lookup: values})

            if q is None:
                q = new_q
            else:
                q |= new_q
        return queryset.filter(q)

    def clean_filter_values(self, values):
        """
        Given a list of values used to create a filter, returns a list of values
        which are known to be valid and which are in a standard format. This is
        expected to be called on values *before* they are passed to
        :meth:`filter`.

        """
        return values

    def formfield(self, form_class=forms.MultipleChoiceField, **kwargs):
        defaults = {
            'required': False,
            'label': capfirst(self.verbose_name)
        }
        defaults.update(kwargs)
        return form_class(**defaults)


class ModelFilter(Filter):
    #: The model class to be used for cleaning the filter's values.
    model = None

    #: The field on that model which is matched to the values during cleaning.
    field = None

    def __init__(self, field_lookups, model, field='pk'):
        self.model = model
        self.field = field
        super(ModelFilter, self).__init__(field_lookups)

    @property
    def verbose_name(self):
        return self.model._meta.verbose_name_plural

    def filter(self, queryset, values):
        pks = [instance.pk for instance in values]
        return super(ModelFilter, self).filter(queryset, pks)

    def clean_filter_values(self, values):
        """
        Given a queryset of :attr:`model`, a list or tuple of instances of
        :attr:`model`, or a list of values corresponding to :attr:`field`,
        returns a list, tuple, or queryset of instances of :attr:`model`

        """
        if isinstance(values, QuerySet) and values.model == self.model:
            return values._clone()
        elif (isinstance(values, (list, tuple))
              and all((isinstance(v, self.model) for v in values))):
            return values
        return self.get_query_set().filter(**{'%s__in' % self.field: values})

    def get_query_set(self):
        qs = self.model._default_manager.all()
        try:
            self.model._meta.get_field_by_name('site')
        except FieldDoesNotExist:
            pass
        else:
            qs = qs.filter(site=Site.objects.get_current())
        return qs

    def formfield(self, form_class=forms.ModelMultipleChoiceField, **kwargs):
        defaults = {
            'widget': forms.CheckboxSelectMultiple,
            'queryset': self.get_query_set()
        }
        defaults.update(kwargs)
        return super(ModelFilter, self).formfield(form_class, **defaults)


class TagFilter(Filter):
    def filter(self, queryset, values):
        if not isinstance(queryset, SearchQuerySet):
            return TaggedItem.objects.get_union_by_model(queryset, values)
        pks = [instance.pk for instance in values]
        return super(TagFilter, self).filter(queryset, pks)

    def clean_filter_values(self, values):
        return get_tag_list(values)

    def formfield(self, form_class=forms.ModelMultipleChoiceField, **kwargs):
        defaults = {
            'widget': forms.CheckboxSelectMultiple,
            'queryset': Tag.objects.usage_for_queryset(Video.objects.filter(
                            site=Site.objects.get_current(),
                            status=Video.ACTIVE))
        }
        defaults.update(kwargs)
        return super(TagFilter, self).formfield(form_class, **defaults)


class SortFilterMixin(object):
    """
    Generic mixin to provide standardized haystack-based filtering and sorting
    to any classes that need it.

    """
    form_class = SmartSearchForm
    #: Defines the available sort options and the indexes that they correspond
    #: to on the :class:`localtv.search_indexes.VideoIndex`.
    sorts = {
        'date': BestDateSort(),
        'featured': FeaturedSort(),
        'popular': PopularSort(),
        'approved': ApprovedSort(),

        # deprecated
        'latest': BestDateSort()
    }

    #: Defines the available filtering options and the indexes that they
    #: correspond to on the :class:`localtv.search_indexes.VideoIndex`.
    filters = {
        'tag': TagFilter(('tags',)),
        'category': ModelFilter(('categories',), Category, 'slug'),
        'author': ModelFilter(('authors', 'user'), User),
        'playlist': ModelFilter(('playlists',), Playlist),
        'feed': ModelFilter(('feed',), Feed)
    }

    def _process_sort(self, sort_string):
        """
        Parses the sort string and returns a (sort_name, descending) tuple.

        """
        descending = sort_string is not None and sort_string[0] == '-'
        sort_name = sort_string if not descending else sort_string[1:]
        return (sort_name, descending)

    def _make_search_form(self, query):
        """Creates and returns a search form for the given query."""
        return self.form_class({'q': query})

    def _clean_filter_values(self, filters):
        """
        Given a dictionary of (``filter_name``, ``values``) pairs, returns a
        dictionary of (``filter_name``, ``cleaned_values``).

        """
        cleaned_filters = {}
        for filter_name, values in filters.iteritems():
            try:
                f = self.filters[filter_name]
            except KeyError:
                continue
            cleaned_filters[filter_name] = f.clean_filter_values(values)
        return cleaned_filters

    def _search(self, query):
        """
        Performs a search for the query and returns an initial :class:`QuerySet`
        (or :class:`SearchQuerySet`.

        """
        form = self._make_search_form(query)
        sqs = form.search()
        if USE_HAYSTACK:
            # Work directly with the SearchQuerySet.
            return sqs
        else:
            qs = Video.objects.filter(status=Video.ACTIVE,
                                      site=Site.objects.get_current())
            # If there was a query, limit the queryset to the pks from the
            # SearchQuerySet and order by those pks to preserve the "relevance"
            # sort. If there are no pks, return the full queryset.
            if query:
                pks = [int(r.pk) for r in sqs]
                if pks:
                    # We add ordering by pk to preserve the "relevance" sort of
                    # the search. If any other sort is applied, it will override
                    # this.
                    order = ['-localtv_video.id = %i' % pk for pk in pks]
                    qs = qs.filter(pk__in=pks).extra(order_by=order)
            return qs

    def _sort(self, queryset, sort_string):
        """
        Sets up the queryset to use the sort corresponding to
        ``sort_string`` and returns it. If there is no corresponding sort,
        returns the queryset unmodified.

        """
        sort_name, desc = self._process_sort(sort_string)
        sort = self.sorts.get(sort_name, None)
        if sort is not None:
            return sort.sort(queryset, descending=desc)
        return queryset

    def _filter(self, queryset, cleaned_filters):
        """
        Given a queryset and a dictionary mapping filter_names to cleaned filter
        values, sequentially applies the filters and returns the filtered queryset.

        """
        for filter_name, values in cleaned_filters.iteritems():
            queryset = self.filters[filter_name].filter(queryset, values)
        return queryset


class SortFilterViewMixin(SortFilterMixin):
    """
    Views can define default sorts and filters which can be overridden by GET
    parameters.

    """
    #: Default sort to use. If this is ``None`` (default) or is not found in
    #: :attr:`sorts`, the results will not be ordered.
    default_sort = None

    #: The name of a filter which will be provided as part of the url arguments
    #: rather than as a GET parameter.
    url_filter = None

    #: The kwarg expected from the urlpattern for this view if
    #: :attr:`url_filter` is not ``None``. Default: 'pk'.
    url_filter_kwarg = 'pk'

    #: Form class to use for this view's filtering.
    filter_form_class = FilterForm

    def _get_query(self, request):
        """Fetches the query for the current request."""
        return request.GET.get('q', "")

    def _get_sort(self, request):
        """Fetches the sort for the current request."""
        return request.GET.get('sort', None) or self.default_sort

    def _get_filter_form(self, request):
        """
        Instantiates :attr:`filter_form_class` with the ``GET`` data from the
        request, removes any fields matching :attr:`url_filter`, runs form
        validation, and returns the form.

        """
        filter_form = self.filter_form_class(self, request.GET)
        if self.url_filter is not None:
            filter_form.fields.pop(self.url_filter, None)
        filter_form.is_valid()
        return filter_form

    def _get_filters(self, filter_form, **kwargs):
        """
        Given an instantiated filter form and the url kwargs for the current
        request, returns a dictionary mapping filter names to value lists.

        """
        filters = getattr(filter_form, 'cleaned_data', {}).copy()
        if self.url_filter in self.filters:
            filters[self.url_filter] = [kwargs[self.url_filter_kwarg]]
        return filters<|MERGE_RESOLUTION|>--- conflicted
+++ resolved
@@ -121,22 +121,16 @@
 
 
 class BestDateSort(Sort):
-<<<<<<< HEAD
-    @property
-    def sort_field(self):
-        if SiteSettings.objects.get_current().use_original_date:
-=======
     def get_field(self, queryset):
         if (isinstance(queryset, SearchQuerySet) and
-            SiteLocation.objects.get_current().use_original_date):
->>>>>>> 85e828f3
+            SiteSettings.objects.get_current().use_original_date):
             return 'best_date_with_published'
         return 'best_date'
 
     def sort(self, queryset, descending=False):
         if not isinstance(queryset, SearchQuerySet):
             queryset = queryset.with_best_date(
-                           SiteLocation.objects.get_current().use_original_date)
+                           SiteSettings.objects.get_current().use_original_date)
         return super(BestDateSort, self).sort(queryset, descending)
 
 
