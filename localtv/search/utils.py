# Miro Community - Easiest way to make a video website
#
# Copyright (C) 2009, 2010, 2011, 2012 Participatory Culture Foundation
#
# Miro Community is free software: you can redistribute it and/or modify it
# under the terms of the GNU Affero General Public License as published by
# the Free Software Foundation, either version 3 of the License, or (at your
# option) any later version.
#
# Miro Community is distributed in the hope that it will be useful,
# but WITHOUT ANY WARRANTY; without even the implied warranty of
# MERCHANTABILITY or FITNESS FOR A PARTICULAR PURPOSE.  See the
# GNU Affero General Public License for more details.
#
# You should have received a copy of the GNU Affero General Public License
# along with Miro Community.  If not, see <http://www.gnu.org/licenses/>.

import operator

from django import forms
from django.contrib.sites.models import Site
from django.db.models.fields import FieldDoesNotExist
from django.db.models.query import Q, QuerySet
from django.template.defaultfilters import capfirst
from django.utils.translation import ugettext_lazy as _
from haystack import connections
from haystack.backends import SQ
from haystack.query import SearchQuerySet
from tagging.models import Tag, TaggedItem
from tagging.utils import get_tag_list

from localtv.models import Video, SiteSettings
from localtv.search_indexes import DATETIME_NULL_PLACEHOLDER


EMPTY = object()


<<<<<<< HEAD
=======
def _exact_q(queryset, field, value):
    # Returns a Q or SQ instance representing an __exact query for the given
    # field/value. This facilitates a HACK necessitated by Whoosh __exact
    # queries working strangely.
    # https://github.com/toastdriven/django-haystack/issues/529
    q_class = SQ if isinstance(queryset, SearchQuerySet) else Q
    if value is None:
        return q_class(**{'{0}__isnull'.format(field): True})
    if (q_class is SQ and
       'WhooshEngine' in
       connections[queryset.query._using].options['ENGINE']):
        return q_class(**{field: value})
    return q_class(**{'{0}__exact'.format(field): value})


def _in_q(queryset, field, values):
    # Returns a Q or SQ instance representing an __in query for the given
    # field/value. This facilitates a HACK necessitated by Whoosh, which
    # doesn't properly support __in with multiple values. Instead, we
    # calculate each value separately and OR them together.
    q_class = SQ if isinstance(queryset, SearchQuerySet) else Q
    if (q_class is SQ and
        'WhooshEngine' in
        connections[queryset.query._using].options['ENGINE']):
        qs = [_exact_q(queryset, field, value) for value in values]
        return reduce(operator.or_, qs)
    return q_class(**{'{0}__in'.format(field): values})


>>>>>>> a86cffde
def _q_for_queryset(queryset, field, values):
    q_class = SQ if isinstance(queryset, SearchQuerySet) else Q
    if len(values) == 1:
        return _exact_q(queryset, field, values[0])
    else:
        return _in_q(queryset, field, values)


class NormalizedVideoList(object):
    """
    Wraps either a haystack :class:`SearchQuerySet` or a django
    :class:`QuerySet` and provides normalized access to the objects as
    efficiently as possible.

    """
    def __init__(self, queryset):
        self.is_haystack = isinstance(queryset, SearchQuerySet)
        if self.is_haystack:
            queryset = queryset.load_all()
        self.queryset = queryset

    def __getitem__(self, k):
        if self.is_haystack:
            results = self.queryset[k]
            if isinstance(results, list):
                return [result.object for result in results
                        if result is not None]
            if results is not None:
                return results.object
            raise IndexError
        else:
            return self.queryset[k]

    def __len__(self):
        return len(self.queryset)

    def __iter__(self):
        if self.is_haystack:
            return iter(result.object for result in self.queryset
                        if result is not None)
        else:
            return iter(self.queryset)


class Sort(object):
    """
    Class representing a sort which can be performed on a :class:`QuerySet` or
    :class:`SearchQuerySet` and the methods which make that sort work.

    :param descending: Whether the sort should be descending (default) or not.

    """
    #: The field which will be used in the sort query.
    field = None

    #: A value for which this field will be considered empty and excluded from
    #: the sorted query.
    #:
    #: .. note:: ``None`` will be handled as an ``__isnull`` query, which will
    #:           not be correctly handled by :mod:`haystack`.
    empty_value = EMPTY

    #: A human-readable name for this sort.
    verbose_name = _('Sort')

    def __init__(self, descending=True):
        self.descending = descending

    def get_field(self, queryset):
        """
        Returns the field which will be sorted on. By default, returns the value
        of :attr:`field`.

        """
        return self.field

    def get_empty_value(self, queryset):
        """
        Returns the value for which the queryset's sort field will be considered
        "empty" and excluded from the sorted field. By default, returns
        :attr:`empty_value`.

        """
        return self.empty_value

    def sort(self, queryset):
        """
        Runs the entire sort process; excludes instances which have an empty
        sort field, and does the actual ordering.

        """
        queryset = self.exclude_empty(queryset)
        field = self.get_field(queryset)
        return self.order_by(queryset,
                             ''.join(('-' if self.descending else '', field)))

    def exclude_empty(self, queryset):
        """
        Excludes instances which have an "empty" value in the sort field.

        """
        empty_value = self.get_empty_value(queryset)
        if empty_value is not EMPTY:
            field = self.get_field(queryset)
            q = _q_for_queryset(queryset, field, (empty_value,))
            queryset = queryset.filter(~q)
        return queryset

    def order_by(self, queryset, order_by):
        """Performs the actual ordering for the :class:`Sort`."""
        return queryset.order_by(order_by)


class DummySort(Sort):
    """Looks like a sort, but does nothing."""
    def __init__(self, verbose_name, *args, **kwargs):
        self.verbose_name = verbose_name
        super(DummySort, self).__init__(*args, **kwargs)

    def sort(self, queryset):
        return queryset


class BestDateSort(Sort):
    @property
    def verbose_name(self):
        return _('Newest') if self.descending else _('Oldest')

    def get_field(self, queryset):
        if (isinstance(queryset, SearchQuerySet) and
            SiteSettings.objects.get_current().use_original_date):
            return 'best_date_with_published'
        return 'best_date'

    def sort(self, queryset):
        if not isinstance(queryset, SearchQuerySet):
            queryset = queryset.with_best_date(
                           SiteSettings.objects.get_current().use_original_date)
        return super(BestDateSort, self).sort(queryset)


class NullableDateSort(Sort):
    def get_empty_value(self, queryset):
        if isinstance(queryset, SearchQuerySet):
            return DATETIME_NULL_PLACEHOLDER
        return None


class FeaturedSort(NullableDateSort):
    verbose_name = _('Recently featured')
    field = 'last_featured'


class ApprovedSort(NullableDateSort):
    verbose_name = _('Recently approved')
    field = 'when_approved'


class PopularSort(Sort):
    field = 'watch_count'
    empty_value = 0

    def sort(self, queryset):
        if not isinstance(queryset, SearchQuerySet):
            queryset = queryset.with_watch_count()
        return super(PopularSort, self).sort(queryset)

    def exclude_empty(self, queryset):
        if not isinstance(queryset, SearchQuerySet):
            field = self.get_field(queryset)
            empty_value = self.get_empty_value(queryset)
            return queryset.extra(where=["%s<>%%s" % field],
                                  params=[empty_value])
        return super(PopularSort, self).exclude_empty(queryset)

    def order_by(self, queryset, order_by):
        if not isinstance(queryset, SearchQuerySet):
            return queryset.extra(order_by=[order_by])
        return super(PopularSort, self).order_by(queryset, order_by)<|MERGE_RESOLUTION|>--- conflicted
+++ resolved
@@ -36,8 +36,6 @@
 EMPTY = object()
 
 
-<<<<<<< HEAD
-=======
 def _exact_q(queryset, field, value):
     # Returns a Q or SQ instance representing an __exact query for the given
     # field/value. This facilitates a HACK necessitated by Whoosh __exact
@@ -67,7 +65,6 @@
     return q_class(**{'{0}__in'.format(field): values})
 
 
->>>>>>> a86cffde
 def _q_for_queryset(queryset, field, values):
     q_class = SQ if isinstance(queryset, SearchQuerySet) else Q
     if len(values) == 1:
