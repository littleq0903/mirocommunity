# Miro Community - Easiest way to make a video website
#
# Copyright (C) 2009, 2010, 2011, 2012 Participatory Culture Foundation
# 
# Miro Community is free software: you can redistribute it and/or modify it
# under the terms of the GNU Affero General Public License as published by
# the Free Software Foundation, either version 3 of the License, or (at your
# option) any later version.
# 
# Miro Community is distributed in the hope that it will be useful,
# but WITHOUT ANY WARRANTY; without even the implied warranty of
# MERCHANTABILITY or FITNESS FOR A PARTICULAR PURPOSE.  See the
# GNU Affero General Public License for more details.
# 
# You should have received a copy of the GNU Affero General Public License
# along with Miro Community.  If not, see <http://www.gnu.org/licenses/>.

from django.conf import settings
from django.contrib.sites.models import Site
from django.core.urlresolvers import reverse
from django.db.models import Q
from django.forms.models import modelform_factory
from django.http import HttpResponseRedirect, Http404
from django.shortcuts import render_to_response
from django.template import RequestContext
from django.views.decorators.csrf import csrf_protect
from django.views.generic import FormView, CreateView
from django.utils.decorators import method_decorator
from tagging.utils import parse_tag_input
import vidscraper

from localtv.models import SiteLocation, Video
from localtv.signals import submit_finished
from localtv.submit_video.forms import SubmitURLForm, SubmitVideoForm
from localtv.submit_video.utils import is_video_url
from localtv.utils import get_or_create_tags


def _has_submit_permissions(request):
    sitelocation = SiteLocation.objects.get_current()
    if not sitelocation.submission_requires_login:
        return True
    else:
        if sitelocation.display_submit_button:
            return request.user.is_authenticated() and request.user.is_active
        else:
            return request.user_is_admin()


class SubmitURLView(FormView):
    form_class = SubmitURLForm
    session_key = "localtv_submit_video_info"
    template_name = "localtv/submit_video/submit.html"

    def get(self, request, *args, **kwargs):
        return FormView.post(self, request, *args, **kwargs)

    @method_decorator(csrf_protect)
    def post(self, request, *args, **kwargs):
        # This method should be disallowed. Some forms may still use it in old
        # templates, so we handle it for backwards-compatibility.
        return self.get(request, *args, **kwargs)

    def get_session_key(self):
        return self.session_key

    def get_form(self, form_class):
        kwargs = self.get_form_kwargs()
        # If it looks like the form has been submitted via GET, set the data
        # kwarg to the GET data.
        if set(self.request.GET) & set(form_class.base_fields):
            kwargs['data'] = self.request.GET
        return form_class(**kwargs)

    def form_valid(self, form):
        video = form.video_cache
        url = form.cleaned_data['url']
        # This bit essentially just preserves the old behavior; really, the
        # views that are redirected to are all instances of SubmitVideoView.

        if video is not None and (video.embed_code or
                (video.file_url and not video.file_url_expires)):
            success_url = reverse('localtv_submit_scraped_video')
        elif is_video_url(url):
            success_url = reverse('localtv_submit_directlink_video')
        else:
            success_url = reverse('localtv_submit_embedrequest_video')

        self.success_url = "%s?%s" % (success_url, self.request.GET.urlencode())

<<<<<<< HEAD
        key = self.get_session_key()
        self.request.session[key] = {
            'video': video,
            'url': url
=======
    vidscraper_video = utils.get_vidscraper_video(request.REQUEST['url'])

    url = vidscraper_video.link or request.REQUEST['url']
    sitelocation = SiteLocation.objects.get_current()
    existing =  Video.objects.filter(site=sitelocation.site,
                                     website_url=url)
    existing.filter(status=Video.REJECTED).delete()
    if existing.count():
        return HttpResponseRedirect(reverse('localtv_submit_thanks',
                                                args=[existing[0].id]))
    initial = dict(request.GET.items())
    # Backwards-compatible context variable
    data = {
        'link': vidscraper_video.link,
        'publish_date': vidscraper_video.publish_datetime,
        'tags': vidscraper_video.tags,
        'title': vidscraper_video.title,
        'description': vidscraper_video.description,
        'thumbnail_url': vidscraper_video.thumbnail_url,
        'user': vidscraper_video.user,
        'user_url': vidscraper_video.user_url,
    }
    if request.method == "GET":
        scraped_form = forms.ScrapedSubmitVideoForm(
            initial=initial,
            vidscraper_video=vidscraper_video)

        return render_to_response(
            'localtv/submit_video/scraped.html',
            {'video': vidscraper_video,
             'form': scraped_form,
             'data': data},
            context_instance=RequestContext(request))

    scraped_form = forms.ScrapedSubmitVideoForm(
        request.POST,
        sitelocation=sitelocation,
        user=request.user,
        vidscraper_video=vidscraper_video)
    return _submit_finish(scraped_form,
            'localtv/submit_video/scraped.html',
            {'video': vidscraper_video,
             'form': scraped_form,
             'data': data},
            context_instance=RequestContext(request))


@request_passes_test(_check_submit_permissions)
@submit_lock
@csrf_protect
def embedrequest_submit_video(request):
    if not (request.REQUEST.get('url') and \
                url_re.match(request.REQUEST['url'])):
        return HttpResponseRedirect(reverse('localtv_submit_video'))

    url = request.REQUEST['url']
    sitelocation = SiteLocation.objects.get_current()
    existing =  Video.objects.filter(site=sitelocation.site,
                                            website_url=url)
    existing.filter(status=Video.REJECTED).delete()
    if existing.count():
        return HttpResponseRedirect(reverse('localtv_submit_thanks',
                                                args=[existing[0].id]))

    vidscraper_video = utils.get_vidscraper_video(request.REQUEST['url']) or {}
    initial = {
        'url': url,
        'name': vidscraper_video.title or '',
        'description': vidscraper_video.description or '',
        'thumbnail': vidscraper_video.thumbnail_url or '',
>>>>>>> bfff22e4
        }
        return super(SubmitURLView, self).form_valid(form)

    def get_context_data(self, **kwargs):
        context = super(SubmitURLView, self).get_context_data(**kwargs)
        # HACK to provide backwards-compatible context.
        form = context['form']
        context['was_duplicate'] = getattr(form, 'was_duplicate', False)
        context['video'] = getattr(form, 'duplicate_video', None)

        # Provide the video pk explicitly since the backwards-compatible context
        # doesn't allow access to the video's pk if the video's status is not
        # ACTIVE.
        context['video_pk'] = getattr(form, 'duplicate_video_pk', None)
        return context


class SubmitVideoView(CreateView):
    form_class = SubmitVideoForm
    session_key = "localtv_submit_video_info"

    @method_decorator(csrf_protect)
    def dispatch(self, request, *args, **kwargs):
        session_key = self.get_session_key()
        if (session_key not in request.session or
            not request.session[session_key].get('url', None)):
            return HttpResponseRedirect(reverse('localtv_submit_video'))
        return super(SubmitVideoView, self).dispatch(request, *args, **kwargs)

    def get_session_key(self):
        return self.session_key

    def get_success_url(self):
        return reverse('localtv_submit_thanks', args=[self.object.pk])

    def get_form_class(self):
        fields = ['tags', 'contact', 'notes']
        session_key = self.get_session_key()
        try:
            session_dict = self.request.session[session_key]
            self.video = session_dict['video']
            self.url = session_dict['url']
        except KeyError:
            raise Http404

        if self.video is not None and (self.video.embed_code or
                (self.video.file_url and not self.video.file_url_expires)):
            pass
        elif is_video_url(self.url):
            fields += ['name', 'description', 'website_url']
        else:
            fields += ['name', 'description', 'embed_code']

        if self.video is not None:
            self.object = Video.from_vidscraper_video(self.video, commit=False)
        else:
            self.object = Video()

        return modelform_factory(Video, form=self.form_class, fields=fields)

    def get_initial(self):
        initial = super(SubmitVideoView, self).get_initial()
        if getattr(self.video, 'tags', None):
            initial.update({
                'tags': get_or_create_tags(self.video.tags),
            })
        return initial

    def get_form_kwargs(self):
        kwargs = super(SubmitVideoView, self).get_form_kwargs()
        kwargs.update({
            'request': self.request,
            'url': self.url
        })
        return kwargs

    def get_template_names(self):
        if self.video is not None and (self.video.embed_code or
                (self.video.file_url and not self.video.file_url_expires)):
            template_names = ['localtv/submit_video/scraped.html']
        elif is_video_url(self.url):
            template_names = ['localtv/submit_video/direct.html']
        else:
            template_names = ['localtv/submit_video/embed.html']

        return template_names

    def form_valid(self, form):
        response = super(SubmitVideoView, self).form_valid(form)
        identifiers = Q()
        if self.object.website_url:
            identifiers |= Q(website_url=self.object.website_url)
        if self.object.file_url:
            identifiers |= Q(file_url=self.object.file_url)
        if self.object.guid:
            identifiers |= Q(guid=self.object.guid)
        Video.objects.filter(identifiers, site=Site.objects.get_current(),
                             status=Video.REJECTED).delete()
        del self.request.session[self.get_session_key()]
        submit_finished.send(sender=self.object)
        return response

    def get_context_data(self, **kwargs):
        context = super(SubmitVideoView, self).get_context_data(**kwargs)
        # Provided for backwards-compatibility.
        context['data'] = {
            'link': self.object.website_url,
            'publish_date': self.object.when_published,
            'tags': parse_tag_input(context['form'].initial.get('tags', '')),
            'title': self.object.name,
            'description': self.object.description,
            'thumbnail_url': self.object.thumbnail_url,
            'user': self.object.video_service_user,
            'user_url': self.object.video_service_url,
        }
        return context


def submit_thanks(request, video_id=None):
    if request.user_is_admin() and video_id:
        context = {
            'video': Video.objects.get(pk=video_id)
            }
    else:
        context = {}
    return render_to_response(
        'localtv/submit_video/thanks.html', context,
        context_instance=RequestContext(request))<|MERGE_RESOLUTION|>--- conflicted
+++ resolved
@@ -88,83 +88,10 @@
 
         self.success_url = "%s?%s" % (success_url, self.request.GET.urlencode())
 
-<<<<<<< HEAD
         key = self.get_session_key()
         self.request.session[key] = {
             'video': video,
             'url': url
-=======
-    vidscraper_video = utils.get_vidscraper_video(request.REQUEST['url'])
-
-    url = vidscraper_video.link or request.REQUEST['url']
-    sitelocation = SiteLocation.objects.get_current()
-    existing =  Video.objects.filter(site=sitelocation.site,
-                                     website_url=url)
-    existing.filter(status=Video.REJECTED).delete()
-    if existing.count():
-        return HttpResponseRedirect(reverse('localtv_submit_thanks',
-                                                args=[existing[0].id]))
-    initial = dict(request.GET.items())
-    # Backwards-compatible context variable
-    data = {
-        'link': vidscraper_video.link,
-        'publish_date': vidscraper_video.publish_datetime,
-        'tags': vidscraper_video.tags,
-        'title': vidscraper_video.title,
-        'description': vidscraper_video.description,
-        'thumbnail_url': vidscraper_video.thumbnail_url,
-        'user': vidscraper_video.user,
-        'user_url': vidscraper_video.user_url,
-    }
-    if request.method == "GET":
-        scraped_form = forms.ScrapedSubmitVideoForm(
-            initial=initial,
-            vidscraper_video=vidscraper_video)
-
-        return render_to_response(
-            'localtv/submit_video/scraped.html',
-            {'video': vidscraper_video,
-             'form': scraped_form,
-             'data': data},
-            context_instance=RequestContext(request))
-
-    scraped_form = forms.ScrapedSubmitVideoForm(
-        request.POST,
-        sitelocation=sitelocation,
-        user=request.user,
-        vidscraper_video=vidscraper_video)
-    return _submit_finish(scraped_form,
-            'localtv/submit_video/scraped.html',
-            {'video': vidscraper_video,
-             'form': scraped_form,
-             'data': data},
-            context_instance=RequestContext(request))
-
-
-@request_passes_test(_check_submit_permissions)
-@submit_lock
-@csrf_protect
-def embedrequest_submit_video(request):
-    if not (request.REQUEST.get('url') and \
-                url_re.match(request.REQUEST['url'])):
-        return HttpResponseRedirect(reverse('localtv_submit_video'))
-
-    url = request.REQUEST['url']
-    sitelocation = SiteLocation.objects.get_current()
-    existing =  Video.objects.filter(site=sitelocation.site,
-                                            website_url=url)
-    existing.filter(status=Video.REJECTED).delete()
-    if existing.count():
-        return HttpResponseRedirect(reverse('localtv_submit_thanks',
-                                                args=[existing[0].id]))
-
-    vidscraper_video = utils.get_vidscraper_video(request.REQUEST['url']) or {}
-    initial = {
-        'url': url,
-        'name': vidscraper_video.title or '',
-        'description': vidscraper_video.description or '',
-        'thumbnail': vidscraper_video.thumbnail_url or '',
->>>>>>> bfff22e4
         }
         return super(SubmitURLView, self).form_valid(form)
 
