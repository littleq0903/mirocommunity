--- conflicted
+++ resolved
@@ -182,27 +182,12 @@
         instance = super(ThumbnailSubmitVideoForm, self).save(commit=False)
         old_m2m = self.save_m2m
         def save_m2m():
-<<<<<<< HEAD
             if self.cleaned_data.get('thumbnail_file', None):
                 instance.thumbnail_url = ''
                 instance.save_thumbnail_from_file(
-                    self.cleaned_data['thumbnail_file'])
-                instance.has_thumbnail = True
-                instance.save()
-=======
-            if self.cleaned_data['thumbnail_file']:
-                video.thumbnail_url = ''
-                video.save_thumbnail_from_file(
                     self.cleaned_data['thumbnail_file'],
                     update=False)
-                video.save()
-            elif self.cleaned_data['thumbnail']:
-                video.thumbnail_url = self.data['thumbnail']
-                video.save_thumbnail_from_file(
-                    self.cleaned_data['thumbnail'],
-                    update=False)
-                video.save()
->>>>>>> a17cfe7e
+                instance.save()
             old_m2m()
         if commit:
             instance.save()
