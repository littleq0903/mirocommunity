--- conflicted
+++ resolved
@@ -27,16 +27,9 @@
 import vidscraper
 from vidscraper.errors import CantIdentifyUrl
 
-<<<<<<< HEAD
-from localtv.exceptions import CannotOpenImageUrl
 from localtv.models import Video
 from localtv.settings import API_KEYS
-=======
-from localtv import models
-from localtv.utils import (quote_unicode_url, get_profile_model,
-                          get_or_create_tags)
 from localtv.tasks import video_save_thumbnail, CELERY_USING
->>>>>>> 4a47da1e
 from localtv.templatetags.filters import sanitize
 
 
@@ -161,25 +154,15 @@
         def save_m2m():
             if instance.status == Video.ACTIVE:
                 # when_submitted isn't set until after the save
-<<<<<<< HEAD
                 instance.when_approved = instance.when_submitted
                 instance.save()
             if hasattr(instance, 'save_m2m'):
                 # Then it was generated with from_vidscraper_video
                 instance.save_m2m()
 
-            # TODO: Should be delayed as a task
             if instance.thumbnail_url and not instance.has_thumbnail:
-                try:
-                    instance.save_thumbnail()
-                except CannotOpenImageUrl:
-                    pass # we'll get it later
-=======
-                video.when_approved = video.when_submitted
-                video.save()
-            if video.thumbnail_url and not video.has_thumbnail:
-                video_save_thumbnail.delay(video.pk, using=CELERY_USING)
->>>>>>> 4a47da1e
+                video_save_thumbnail.delay(instance.pk, using=CELERY_USING)
+
             if self.cleaned_data.get('tags'):
                 instance.tags = self.cleaned_data['tags']
             old_m2m()
@@ -199,25 +182,12 @@
         instance = super(ThumbnailSubmitVideoForm, self).save(commit=False)
         old_m2m = self.save_m2m
         def save_m2m():
-<<<<<<< HEAD
             if self.cleaned_data.get('thumbnail_file', None):
                 instance.thumbnail_url = ''
                 instance.save_thumbnail_from_file(
                     self.cleaned_data['thumbnail_file'])
-=======
-            if self.cleaned_data['thumbnail_file']:
-                video.thumbnail_url = ''
-                video.save_thumbnail_from_file(
-                    self.cleaned_data['thumbnail_file'])
-                video.has_thumbnail = True
-                video.save()
-            elif self.cleaned_data['thumbnail']:
-                video.thumbnail_url = self.data['thumbnail']
-                video.save_thumbnail_from_file(
-                    self.cleaned_data['thumbnail'])
-                video.has_thumbnail = True
-                video.save()
->>>>>>> 4a47da1e
+                instance.has_thumbnail = True
+                instance.save()
             old_m2m()
         if commit:
             instance.save()
