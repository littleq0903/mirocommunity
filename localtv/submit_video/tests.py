--- conflicted
+++ resolved
@@ -456,26 +456,7 @@
         The behavior on duplicates should be identical for admins and ordinary
         users; moderating videos should be done through the admin.
         """
-<<<<<<< HEAD
         self.test_POST_fail_existing_video_approved()
-=======
-        video = models.Video.objects.create(
-            site=self.site_location.site,
-            name='Participatory Culture',
-            status=models.Video.ACTIVE,
-            website_url='http://www.pculture.org/')
-
-        c = Client()
-        c.login(username='admin', password='admin')
-        response = c.post(self.url,
-                          {'url': video.website_url})
-        self.assertStatusCodeEquals(response, 302)
-        self.assertEqual(response['Location'],
-                          'http://%s%s' % (
-                'testserver', #self.site_location.site.domain,
-                reverse('localtv_submit_thanks',
-                        args=[video.pk])))
->>>>>>> 1e6598a8
 
     def test_POST_fail_existing_video_file_url(self):
         """
@@ -505,26 +486,7 @@
         The behavior on duplicates should be identical for admins and ordinary
         users; moderating videos should be done through the admin.
         """
-<<<<<<< HEAD
         self.test_POST_fail_existing_video_file_url()
-=======
-        video = models.Video.objects.create(
-            site=self.site_location.site,
-            name='Participatory Culture',
-            status=models.Video.ACTIVE,
-            file_url='http://www.pculture.org/')
-
-        c = Client()
-        c.login(username='admin', password='admin')
-        response = c.post(self.url,
-                          {'url': video.file_url})
-        self.assertStatusCodeEquals(response, 302)
-        self.assertEqual(response['Location'],
-                          'http://%s%s' % (
-                'testserver', #self.site_location.site.domain,
-                reverse('localtv_submit_thanks',
-                        args=[video.pk])))
->>>>>>> 1e6598a8
 
     def test_POST_fail_existing_video_unapproved(self):
         """
@@ -553,29 +515,7 @@
         The behavior on duplicates should be identical for admins and ordinary
         users; moderating videos should be done through the admin.
         """
-<<<<<<< HEAD
         self.test_POST_fail_existing_video_unapproved()
-=======
-        video = models.Video.objects.create(
-            site=self.site_location.site,
-            name='Participatory Culture',
-            status=models.Video.UNAPPROVED,
-            website_url='http://www.pculture.org/')
-
-        c = Client()
-        c.login(username='admin', password='admin')
-        response = c.post(self.url,
-                          {'url': video.website_url})
-        self.assertStatusCodeEquals(response, 302)
-        self.assertEqual(response['Location'],
-                          'http://%s%s' % (
-                'testserver', #self.site_location.site.domain,
-                reverse('localtv_submit_thanks',
-                        args=[video.pk])))
-
-        video = models.Video.objects.get(pk=video.pk)
-        self.assertEqual(video.status,models.Video.ACTIVE)
->>>>>>> 1e6598a8
 
     def test_GET_bookmarklet(self):
         """
