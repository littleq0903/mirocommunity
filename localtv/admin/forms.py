import datetime
<<<<<<< HEAD
import logging
=======
>>>>>>> 4d5c9985
import os.path
from xml.sax import SAXParseException
import urlparse

from django import forms
from django.forms.formsets import BaseFormSet, DELETION_FIELD_NAME
from django.forms.models import modelformset_factory, BaseModelFormSet, \
    construct_instance
from django.contrib.auth.models import User
from django.contrib.flatpages.models import FlatPage
from django.contrib.sites.models import Site
from django.conf import settings
from django.core.exceptions import ValidationError
<<<<<<< HEAD
=======
from django.core.files.base import ContentFile
from django.core.files.storage import default_storage
>>>>>>> 4d5c9985
from django.core.urlresolvers import resolve
from django.db.models.fields.files import FileField, FieldFile
from django.http import Http404
from django.utils.html import conditional_escape
from django.utils.safestring import mark_safe
from haystack import connections

from tagging.forms import TagField

from localtv import models, utils
from localtv.settings import API_KEYS
from localtv.tasks import video_save_thumbnail, feed_update, CELERY_USING
from localtv.user_profile import forms as user_profile_forms

from vidscraper import auto_feed
from vidscraper.videos import FeedparserFeed

Profile = utils.get_profile_model()

class BulkFormSetMixin(object):
    """
    Mixin form-like which adds a bulk field to each form.
    """
    def add_fields(self, form, i):
        super(BulkFormSetMixin, self).add_fields(form, i)
        if i < self.initial_form_count():
            form.fields['BULK'] = forms.BooleanField(required=False)

    @property
    def bulk_forms(self):
        for form in self.initial_forms:
            if (hasattr(form, 'cleaned_data') and
                form.cleaned_data.get('BULK') and
                not self._should_delete_form(form)):
                yield form

class EditVideoForm(forms.ModelForm):
    """
    """
    class Meta:
        model = models.Video
        fields = ('thumbnail', 'thumbnail_url', )

    def save(self, commit=True):
        if self.cleaned_data.get('thumbnail'):
            self.instance.thumbnail_url = ''
            del self.cleaned_data['thumbnail_url']
            # since we're no longer using
            # that URL for a thumbnail
        elif 'thumbnail_url' in self.cleaned_data:
            thumbnail_url = self.cleaned_data.pop('thumbnail_url')
            if (thumbnail_url and not
                models.Video.objects.get(id=self.instance.id).thumbnail_url == thumbnail_url):
                self.instance.thumbnail_url = thumbnail_url
                video_save_thumbnail.delay(self.instance.pk,
                                           using=CELERY_USING)
        return forms.ModelForm.save(self, commit=commit)

class BulkChecklistField(forms.ModelMultipleChoiceField):
    widget = forms.CheckboxSelectMultiple

    def label_from_instance(self, instance):
        if isinstance(instance, User):
            if instance.first_name:
                name = '%s %s' % (instance.first_name,
                                  instance.last_name)
            else:
                name = instance.username
        else:
            name = instance.name
        return mark_safe(u'<span>%s</span>' % (
                conditional_escape(name)))

class BooleanRadioField(forms.BooleanField):
    widget = forms.RadioSelect
    choices = (
        (True, 'On'),
        (False, 'Off'))

    def __init__(self, *args, **kwargs):
        forms.BooleanField.__init__(self, *args, **kwargs)
        self.widget.choices = self.choices

class SourceWidget(forms.HiddenInput):
    def render(self, name, value, attrs=None):
        if value is not None and not isinstance(value, basestring):
            value = '%s-%i' % (
                value._meta.module_name,
                value.pk)
        return forms.HiddenInput.render(self, name, value)

class SourceChoiceField(forms.TypedChoiceField):
    widget = SourceWidget
    name = 'id'

    def __init__(self, feeds, searches, **kwargs):
        feed_choices = [('feed-%s' % feed.pk, feed) for feed in
                         feeds]
        search_choices = [('savedsearch-%s' % search.pk, search) for search in
                          searches]
        choices = feed_choices + search_choices
        initial = kwargs.pop('initial', None)
        if initial:
            initial = '%s-%s' % (initial._meta.module_name, initial.pk)
        else:
            initial = None
        forms.TypedChoiceField.__init__(self,
                                        choices=choices,
                                        coerce=self.coerce,
                                        empty_value=None,
                                        initial=initial,
                                        **kwargs)
    def coerce(self, value):
        model_name, pk = value.split('-')
        if model_name == 'feed':
            model = models.Feed
        elif model_name == 'savedsearch':
            model = models.SavedSearch
        else:
            raise forms.ValidationError(
                self.error_messages['invalid_choice'])
        try:
            return model.objects.get(pk=pk)
        except model.DoesNotExist:
            raise forms.ValidationError(
                self.error_messages['invalid_choice'])


class SourceForm(forms.ModelForm):
    auto_categories = BulkChecklistField(required=False,
                                    queryset=models.Category.objects.filter(
                                                site=settings.SITE_ID))
    auto_authors = BulkChecklistField(required=False,
                                 queryset=User.objects.order_by('username'))
    auto_approve = BooleanRadioField(required=False)
    delete_thumbnail = forms.BooleanField(required=False)

    class Meta:
        model = models.Source
        fields = ('auto_approve', 'auto_categories', 'auto_authors',
                  'thumbnail', 'delete_thumbnail')

    def __init__(self, *args, **kwargs):
        forms.ModelForm.__init__(self, *args, **kwargs)
        if 'auto_approve' in self.initial:
            self.initial['auto_approve'] = bool(self.initial['auto_approve'])

        if self.instance.pk is not None:
            if isinstance(self.instance, models.Feed):
                extra_fields = {
                    'name': forms.CharField(required=True,
                                            initial=self.instance.name),
                    'feed_url': forms.URLField(required=True,
                                               initial=self.instance.feed_url),
                    'webpage': forms.URLField(
                        required=False,
                        initial=self.instance.webpage)
                    }
                self._extra_field_names = ['name', 'feed_url', 'webpage']
            elif isinstance(self.instance, models.SavedSearch):
                extra_fields = {
                    'query_string' : forms.CharField(
                        required=True,
                        initial=self.instance.query_string)
                    }
                self._extra_field_names = ['query_string']
            self.fields.update(extra_fields)
            self._meta.fields = self._meta.fields + tuple(extra_fields.keys())
            self._meta.model = type(self.instance)

    def save(self, *args, **kwargs):
        if self.cleaned_data.get('delete_thumbnail'):
            self.instance.thumbnail.delete()

        # if the categories or authors changed, update unchanged videos to the
        # new values
        if self.instance.pk:
            old_categories = set(self.instance.auto_categories.all())
            old_authors = set(self.instance.auto_authors.all())
            source = forms.ModelForm.save(self, *args, **kwargs)
            new_categories = set(source.auto_categories.all())
            new_authors = set(source.auto_authors.all())
            if old_categories != new_categories or \
                    old_authors != new_authors:
                for v in source.video_set.all():
                    changed = False
                    if set(v.categories.all()) == old_categories:
                        changed = True
                        v.categories = new_categories
                    if set(v.authors.all()) == old_authors:
                        changed = True
                        v.authors = new_authors
                    if changed:
                        v.save()
            return source
        else:
            return forms.ModelForm.save(self, *args, **kwargs)

    def _extra_fields(self):
        fields = [self[name] for name in self._extra_field_names]
        return fields
    extra_fields = property(_extra_fields)


class BaseSourceFormSet(BulkFormSetMixin, BaseModelFormSet):
    @property
    def _qs_cache(self):
        """
        Returns a dictionary of related objects that can be shared for form
        fields among the forms in the set.

        """
        # We use SharedQuerySet so that the form fields don't make fresh
        # querysets when they generate their choices.
        if not hasattr(self, '_real_qs_cache'):
            self._real_qs_cache = {
                'categories': SourceForm.base_fields[
                                  'auto_categories'].queryset._clone(
                                      utils.SharedQuerySet),
                'authors': SourceForm.base_fields[
                                  'auto_authors'].queryset._clone(
                                      utils.SharedQuerySet),
                'feeds': utils.SharedQuerySet(models.Feed),
                'searches': utils.SharedQuerySet(models.SavedSearch),
            }
        return self._real_qs_cache

    def _construct_form(self, i, **kwargs):
        # Since we're doing something weird with the id field, we just use the
        # instance that's passed in when we create the formset
        # TODO: Stop doing something weird.
        if i < self.initial_form_count() and not kwargs.get('instance'):
            kwargs['instance'] = self.get_queryset()[i]
        form = super(BaseModelFormSet, self)._construct_form(i, **kwargs)
        form.fields['auto_categories'].queryset = self._qs_cache['categories']
        form.fields['auto_authors'].queryset = self._qs_cache['authors']
        return form

    def save_new_objects(self, commit=True):
        """
        Editing this form does not result in new objects.
        """
        return []

    def save_existing_objects(self, commit=True):
        """
        Have to re-implement this, because our PK values aren't normal in this
        formset.
        """
        self.changed_objects = []
        self.deleted_objects = []
        if not self.get_queryset():
            return []

        bulk_action = self.data.get('bulk_action', '')

        saved_instances = []
        for form in self.initial_forms:
            pk_name = self._pk_field.name
            raw_pk_value = form._raw_value(pk_name)

            # clean() for different types of PK fields can sometimes return
            # the model instance, and sometimes the PK. Handle either.
            obj = form.fields[pk_name].clean(raw_pk_value)

            if self.can_delete:
                raw_delete_value = form._raw_value('DELETE')
                raw_bulk_value = form._raw_value('BULK')
                should_delete = form.fields['DELETE'].clean(raw_delete_value)
                bulk_delete = (bulk_action == 'remove') and \
                    form.fields['BULK'].clean(raw_bulk_value)
                if should_delete or bulk_delete:
                    self.deleted_objects.append(obj)
                    if self.data.get('keep'):
                        form.instance.video_set.all().update(
                            search=None, feed=None)
                    obj.delete()
                    continue
            if form.has_changed():
                self.changed_objects.append((obj, form.changed_data))
                saved_instances.append(self.save_existing(form, obj,
                                                          commit=commit))
                if not commit:
                    self.saved_forms.append(form)
        return saved_instances

    def clean(self):
        bulk_edits = self.extra_forms[0].cleaned_data
        for key in list(bulk_edits.keys()): # get the list because we'll be
                                            # changing the dictionary
            if bulk_edits[key] in ['', None] or key == 'id':
                del bulk_edits[key]
        if bulk_edits:
            for form in self.bulk_forms:
                for key, value in bulk_edits.items():
                    if key == 'auto_categories':
                        # categories append, not replace
                        form.cleaned_data[key] = (
                            list(form.cleaned_data[key]) +
                            list(value))
                    else:
                        form.cleaned_data[key] = value
                form.instance = construct_instance(form, form.instance,
                                                   form._meta.fields,
                                                   form._meta.exclude)
        return BaseModelFormSet.clean(self)

    def add_fields(self, form, index):
        # We're adding the id field, so we can just call the
        # BaseFormSet.add_fields
        if index < self.initial_form_count():
            initial = self.queryset[index]
        else:
            initial = None
        self._pk_field = form.fields['id'] = SourceChoiceField(
                                          required=False,
                                          initial=initial,
                                          feeds=self._qs_cache['feeds'],
                                          searches=self._qs_cache['searches'])
        if initial:
            form.fields['BULK'] = forms.BooleanField(required=False)
        BaseFormSet.add_fields(self, form, index)


SourceFormset = modelformset_factory(models.Source,
                                     form=SourceForm,
                                     formset=BaseSourceFormSet,
                                     can_delete=True,
                                     extra=1)


class BulkEditVideoForm(EditVideoForm):
    BULK = forms.BooleanField(required=False)
    name = forms.CharField(
        required=False)
    file_url = forms.CharField(widget=forms.TextInput(
            attrs={'class': 'large_field'}),
                               required=False)
    embed_code = forms.CharField(widget=forms.Textarea,
                                 required=False)
    thumbnail_url = forms.CharField(widget=forms.TextInput(
            attrs={'class': 'large_field'}),
                                    required=False)
    tags = TagField(required=False,
                    widget=forms.Textarea)
    categories = BulkChecklistField(models.Category.objects.filter(
                                    site=settings.SITE_ID),
                                    required=False)
    authors = BulkChecklistField(User.objects.order_by('username'),
                                 required=False)
    skip_authors = forms.BooleanField(required=False,
                                      initial=True,
                                      widget=forms.HiddenInput)
    when_published = forms.DateTimeField(
        required=False,
        help_text='Format: yyyy-mm-dd hh:mm:ss',
        widget=forms.DateTimeInput(
            attrs={'class': 'large_field'}))

    class Meta:
        model = models.Video
        fields = ('name', 'description', 'thumbnail', 'thumbnail_url', 'tags',
                  'categories', 'authors', 'when_published', 'file_url',
                  'embed_code', 'skip_authors')

    def __init__(self, cache_for_form_optimization=None,  *args, **kwargs):
        # The cache_for_form_optimization is an object that is
        # optionally created by the request that calls
        # BulkEditForm. One difficulty with BulkEditForms is that the
        # forms generate similar data over and over again; we can
        # avoid some database hits by running some queries just once
        # (at BulkEditForm instantiation time), rather than once per
        # sub-form.
        #
        # However, it is unsafe to cache data in the BulkEditForm
        # class because that persists for as long as the Python
        # process does (meaning that subsequent requests will use the
        # same cache).
        EditVideoForm.__init__(self, *args, **kwargs)

        # We have to initialize tags manually because the model form
        # (django.forms.models.model_to_dict) only collects fields and
        # relations, and not descriptors like Video.tags
        self.initial['tags'] = utils.edit_string_for_tags(self.instance.tags)

    def _post_clean(self):
        if not self.instance.pk:
            # don't run the instance validation checks on the extra form field.
            # This also doesn't set the values on the instance, but since we
            # get the values directly from `cleaned_data` in bulk_edit_views.py
            # it doesn't matter.
            return
        return super(BulkEditVideoForm, self)._post_clean()

    def clean_name(self):
        if self.instance.pk and not self.cleaned_data.get('name'):
            raise forms.ValidationError('This field is required.')
        return self.cleaned_data['name']

    def clean_skip_authors(self):
        # The idea here is that if the 'skip_authors' field is true,
        # then -- even if there are no authors submitted --
        # we keep the authors ID list the same.
        if self.cleaned_data['skip_authors']:
            if self.instance.pk:
                if self.instance.authors.all():
                    self._restore_authors()

    def _restore_authors(self):
        self.cleaned_data['authors'] = [unicode(x.id) for x in self.instance.authors.all()]

    def save(self, commit=True):
        # We need to update the Video.tags descriptor manually because
        # Django's model forms does not (django.forms.models.construct_instance)
        self.instance.tags = self.cleaned_data['tags']
        instance = super(BulkEditVideoForm, self).save(commit=False)
        if commit:
            instance.save(update_index=False)
            self.save_m2m()
            instance._update_index = True
            index = connections['default'].get_unified_index().get_index(
                                                                 models.Video)
            index._enqueue_update(instance)
        return instance


class BulkEditVideoFormSet(BaseModelFormSet):
    def save_new_objects(self, commit):
        return []

    @property
    def _qs_cache(self):
        """
        Returns a dictionary of related objects that can be shared for form
        fields among the forms in the set.

        """
        # We use SharedQuerySet so that the form fields don't make fresh
        # querysets when they generate their choices.
        if not hasattr(self, '_real_qs_cache'):
            self._real_qs_cache = {
                'categories': BulkEditVideoForm.base_fields[
                                  'categories'].queryset._clone(
                                      utils.SharedQuerySet),
                'authors': BulkEditVideoForm.base_fields[
                                  'authors'].queryset._clone(
                                      utils.SharedQuerySet),
            }
        return self._real_qs_cache

    def _construct_form(self, i, **kwargs):
        """
        Use the same queryset for related objects on each form.

        """
        form = super(BulkEditVideoFormSet, self)._construct_form(i, **kwargs)
        form.fields['categories'].queryset = self._qs_cache['categories']
        form.fields['authors'].queryset = self._qs_cache['authors']
        return form

    def clean(self):
        BaseModelFormSet.clean(self)

        if any(self.errors):
            # don't bother doing anything if the form isn't valid
            return

        for form in list(self.deleted_forms):
            form.cleaned_data[DELETION_FIELD_NAME] = False
            form.instance.status = models.Video.REJECTED
            form.instance.save()
        bulk_edits = self.extra_forms[0].cleaned_data
        for key in list(bulk_edits.keys()): # get the list because we'll be
                                            # changing the dictionary
            if not bulk_edits[key]:
                del bulk_edits[key]
        bulk_action = self.data.get('bulk_action', '')
        if bulk_action:
            bulk_edits['action'] = bulk_action
        if bulk_edits:
            for form in self.initial_forms:
                if not form.cleaned_data['BULK']:
                    continue
                for key, value in bulk_edits.items():
                    if key == 'action': # do something to the video
                        method = getattr(self, 'action_%s' % value)
                        method(form)
                    elif key == 'tags':
                        form.cleaned_data[key] = value
                    elif key == 'categories':
                        # categories append, not replace
                        form.cleaned_data[key] = (
                            list(form.cleaned_data[key]) +
                            list(value))
                    elif key == 'authors':
                        form.cleaned_data[key] = value
                    else:
                        setattr(form.instance, key, value)

        self.can_delete = False

    def action_delete(self, form):
        form.instance.status = models.Video.REJECTED

    def action_approve(self, form):
        form.instance.status = models.Video.ACTIVE

    def action_unapprove(self, form):
        form.instance.status = models.Video.UNAPPROVED

    def action_feature(self, form):
        form.instance.status = models.Video.ACTIVE
        form.instance.last_featured = datetime.datetime.now()

    def action_unfeature(self, form):
        form.instance.last_featured = None


VideoFormSet = modelformset_factory(models.Video,
                                    form=BulkEditVideoForm,
                                    formset=BulkEditVideoFormSet,
                                    can_delete=True,
                                    extra=1)


class EditSettingsForm(forms.ModelForm):
    """
    """
    title = forms.CharField(label="Site Title", max_length=50)
    tagline = forms.CharField(label="Site Tagline", required=False,
                              max_length=4096,
                              help_text="Your title and tagline "
                              "define your site, both for humans and search "
                              "engines. Consider including key words so that "
                              "people can easily find your site.")
    about_html = forms.CharField(label="About Us Page (use html)",
                                 widget=forms.Textarea, required=False)
    sidebar_html = forms.CharField(label="Sidebar Blurb (use html)",
                                   widget=forms.Textarea, required=False)
    footer_html = forms.CharField(label="Footer Blurb (use html)",
                                  widget=forms.Textarea, required=False,
                                  help_text="In addition to any footer text "
                                  "you would like to add, we suggest using "
                                  "this space to paste in a Google Analytics "
                                  "tracking code, which will provide "
                                  "excellent statistics on usage of your "
                                  "site.")
    logo = forms.ImageField(label="Logo Image", required=False)
    background = forms.ImageField(label="Background Image", required=False)
    display_submit_button = forms.BooleanField(
        label="Display the 'submit a video' nav item",
        required=False)
    submission_requires_login = forms.BooleanField(
        label="Require users to login to submit a video",
        required=False)
    css = forms.CharField(
        label="Custom CSS",
        help_text="Here you can append your own CSS to customize your site.",
        widget=forms.Textarea, required=False)
    use_original_date = forms.BooleanField(
        label="Use Original Date?",
        help_text="If set, use the original date the video was posted.  "
        "Otherwise, use the date the video was added to this site.",
        required=False)
    playlists_enabled = forms.ChoiceField(
        label="Enable Playlists?",
        required=False,
        choices=(
            (0, 'No'),
            (1, 'Yes'),
            (2, 'Admins Only')))

    class Meta:
        model = models.SiteSettings
        exclude = ['site', 'status', 'admins', 'hide_get_started']


    def __init__(self, *args, **kwargs):
        forms.ModelForm.__init__(self, *args, **kwargs)
        if self.instance:
            self.initial['title'] = self.instance.site.name

    def clean_logo(self):
        logo = self.cleaned_data.get('logo')
        if not logo:
            return logo
        if self.instance and self.instance.logo and \
                self.instance.logo.name == logo.name:
            return logo
        if len(logo.name) > 60:
            name, ext = os.path.splitext(logo.name)
            logo.name = name[:60] + ext
        return logo

    def clean_background(self):
        background = self.cleaned_data.get('background')
        if not background:
            return background
        if self.instance and self.instance.background and \
                self.instance.background.name == background.name:
            return background
        if len(background.name) > 60:
            name, ext = os.path.splitext(background.name)
            background.name = name[:60] + ext
        return background

    def clean_playlists_enabled(self):
        return self.cleaned_data.get('playlists_enabled') or 0

    def save(self):
        sl = forms.ModelForm.save(self)
        sl.site.name = self.cleaned_data['title']
        sl.site.save()
        models.SiteSettings.objects.clear_cache()
        return sl

class WidgetSettingsForm(forms.ModelForm):

    class Meta:
        model = models.WidgetSettings
        exclude = ['site']

class VideoAsUrlWidget(forms.TextInput):
    def render(self, name, value, attrs=None):
        if value and not isinstance(value, basestring):
            try:
                pk = getattr(value, 'pk')
            except AttributeError:
                pk = value
            instance = models.Video.objects.get(pk=pk)
            site = Site.objects.get_current()
            value = 'http://%s%s' % (
                site.domain, instance.get_absolute_url())
        return forms.TextInput.render(self, name, value, attrs)

class VideoAsUrlField(forms.CharField):
    widget = VideoAsUrlWidget

    def clean(self, value):
        if not value:
            return None
        parts = urlparse.urlsplit(value)
        site = Site.objects.get_current()
        if parts.netloc and parts.netloc != site.domain:
            raise forms.ValidationError('Video must be from this site')
        path = parts.path
        if not path.startswith('/'):
            path = '/' + path
        try:
            view, args, kwargs = resolve(path)
        except Http404:
            raise ValidationError('Not a valid URL')
        if 'video_id' in kwargs:
            try:
                return models.Video.objects.get(pk=kwargs['video_id'])
            except models.Video.DoesNotExist:
                pass
        raise ValidationError('Not a valid URL')

class DayTimeWidget(forms.MultiWidget):
    def __init__(self, attrs=None):
        widgets = (
            forms.Select(),
            forms.Select(),
            forms.Select())
        super(DayTimeWidget, self).__init__(widgets, attrs)

    def decompress(self, value):
        if value:
            time, am_pm = value.hour, 0
            if time == 0:
                time, am_pm = 12, 0
            elif time == 12:
                time, am_pm = 12, 12
            elif time > 12:
                time, am_pm = time - 12, 12
            return value.weekday(), time, am_pm
        return [None, None, None]

class DayTimeField(forms.MultiValueField):
    widget = DayTimeWidget

    def __init__(self, *args, **kwargs):
        fields = (
            forms.ChoiceField(choices=((6, 'Sunday'),
                                       (0, 'Monday'),
                                       (1, 'Tuesday'),
                                       (2, 'Wednesday'),
                                       (3, 'Thursday'),
                                       (4, 'Friday'),
                                       (5, 'Saturday'))),
            forms.ChoiceField(choices=((i, str(i)) for i in range(1, 13))),
            forms.ChoiceField(choices=((0, 'am'),
                                       (12, 'pm'))))
        super(DayTimeField, self).__init__(fields, *args, **kwargs)
        for widget, field in zip(self.widget.widgets, fields):
            widget.choices = field.choices

    def compress(self, data_list):
        if data_list:
            try:
                day, time, am_pm = (int(i) for i in data_list)
            except ValueError:
                raise ValidationError(self.error_messages['invalid'])
            if time == 12:
                if am_pm: # 12pm is noon
                    am_pm = 0
                else: # 12am is midnight
                    time = 0
            else:
                time = time + am_pm
            return datetime.datetime(1, 1, day + 1, time) # simple datetime
                                                          # represent the day
                                                          # of the week and the
                                                          # hour to send
        return None


class CategoryForm(forms.ModelForm):
    parent = forms.models.ModelChoiceField(required=False,
                                    queryset=models.Category.objects.filter(
                                            site=settings.SITE_ID))

    class Meta:
        model = models.Category
        exclude = ['site']

    def _post_clean(self):
        forms.ModelForm._post_clean(self)
        try:
            self.instance.validate_unique()
        except forms.ValidationError, e:
            self._update_errors(e.message_dict)

class BaseCategoryFormSet(BulkFormSetMixin, BaseModelFormSet):
    @property
    def _qs_cache(self):
        """
        Returns a dictionary of related objects that can be shared for form
        fields among the forms in the set.

        """
        # We use SharedQuerySet so that the form fields don't make fresh
        # querysets when they generate their choices.
        if not hasattr(self, '_real_qs_cache'):
            self._real_qs_cache = {
                'parent': CategoryForm.base_fields['parent'].queryset._clone(
                                utils.SharedQuerySet),
            }
        return self._real_qs_cache

    def _construct_form(self, i, **kwargs):
        """
        Use the same queryset for related objects on each form.

        """
        form = super(BaseCategoryFormSet, self)._construct_form(i, **kwargs)
        form.fields['parent'].queryset = self._qs_cache['parent']
        return form

    def clean(self):
        BaseModelFormSet.clean(self)
        if not self.is_valid():
            return
        deleted_ids = set()
        ids_to_data = {}
        parents = {}
        # first pass: get the deleted items and map parents to items
        for i, data in enumerate(self.cleaned_data):
            ids_to_data[data['id']] = data
            if data.get('DELETE'):
                deleted_ids.add(data['id'])
            if data.get('parent'):
                parents.setdefault(data['parent'], set()).add(i)

        # second pass: check for cycles
        for data in self.cleaned_data:
            category = data
            s = set([category['id']])
            while category['parent']:
                if category['parent'] in s:
                    if len(s) == 1: # parent set to itself
                        error = ("A category cannot be its own parent. "
                                 "Please change the parent category")
                    else:
                        error = ("Some categories have conflicting parents.  "
                                 "Please change one or more of the parent "
                                 "categories")
                    names = ', '.join([category.name for category in s])
                    raise forms.ValidationError('%s: %s' % (error, names))
                category = ids_to_data[category['parent']]
                s.add(category['id'])

        # third pass: set children of deleted items to None:
        for parent in deleted_ids:
            if parent not in parents:
                continue
            for form_index in parents[parent]:
                form = self.forms[form_index]
                form.instance.parent = None
                form.instance.save()


CategoryFormSet = modelformset_factory(models.Category,
                                       form=CategoryForm,
                                       formset=BaseCategoryFormSet,
                                       can_delete=True,
                                       extra=0)

class FlatPageForm(forms.ModelForm):
    url = forms.CharField(required=True,
                          label='URL',
                          max_length=100,
                          help_text=("The URL for the page.  It must start "
                                     "with a '/' character."))
    content = forms.CharField(required=True,
                              label='Content',
                              widget=forms.Textarea,
                              help_text=("This is everything you want to "
                                         "appear on the page.  The header and "
                                         "footer of your site will be "
                                         "automatically included.  This can "
                                         "contain HTML."))
    class Meta:
        model = FlatPage
        fields = ['url', 'title', 'content']

    def clean_url(self):
        value = self.cleaned_data['url']
        if not value.startswith('/'):
            raise forms.ValidationError("URL must start with a '/' character")
        if getattr(settings, 'APPEND_SLASH', False) and \
                not value.endswith('/'):
            # append the trailing slash
            value = value + '/'
        existing = FlatPage.objects.filter(
            url = value,
            sites=Site.objects.get_current())
        if self.instance:
            existing = existing.exclude(pk=self.instance.pk)
        if existing.count():
            raise forms.ValidationError(
                'Flatpage with that URL already exists.')
        try:
            resolve(value)
        except Http404:
            pass # good, the URL didn't resolve
        else:
            raise forms.ValidationError(
                'View with that URL already exists.')
        return value

class BaseFlatPageFormSet(BulkFormSetMixin, BaseModelFormSet):
    pass

FlatPageFormSet = modelformset_factory(FlatPage,
                                       form=FlatPageForm,
                                       formset=BaseFlatPageFormSet,
                                       can_delete=True,
                                       extra=0)

class AuthorForm(user_profile_forms.ProfileForm):
    role = forms.ChoiceField(choices=(
            ('user', 'User'),
            ('admin', 'Admin')),
            widget=forms.RadioSelect,
            required=False)
    website = forms.CharField(label='Website', required=False)
    password_f = forms.CharField(
        widget=forms.PasswordInput,
        required=False,
        label='Password',
        help_text=('If you do not specify a password, the user will not be '
                   'allowed to log in.'))
    password_f2 = forms.CharField(
        required=False,
        widget=forms.PasswordInput,
        label='Confirm Password')

    class Meta:
        model = User
        fields = ['username', 'name', 'email', 'role', 'location', 'website',
                  'logo', 'description', 'password_f', 'password_f2']

    def __init__(self, *args, **kwargs):
        user_profile_forms.ProfileForm.__init__(self, *args, **kwargs)
        self.site_settings = models.SiteSettings.objects.get_current()
        if self.instance.pk:
            if self.site_settings.user_is_admin(self.instance):
                self.fields['role'].initial = 'admin'
            else:
                self.fields['role'].initial = 'user'
        else:
            for field_name in ['name', 'logo', 'location',
                               'description', 'website']:
                del self.fields[field_name]


    def clean(self):
        if self.instance.is_superuser and 'DELETE' in self.cleaned_data:
            # can't delete a superuser, so remove that from the cleaned data
            self.cleaned_data['DELETE'] = False
            prefix = self.add_prefix('DELETE')
            self.data[prefix] = '' # have to set our data directly because
                                   # BaseModelFormSet pulls the value from
                                   # there
        if 'password_f' in self.cleaned_data or \
                'password_f2' in self.cleaned_data:
            password = self.cleaned_data.get('password_f')
            password2 = self.cleaned_data.get('password_f2')
            if password != password2:
                del self.cleaned_data['password_f']
                del self.cleaned_data['password_f2']
                raise forms.ValidationError(
                    'The passwords do not match.')
        return self.cleaned_data

    def save(self, **kwargs):
        is_new = not self.instance.pk
        author = user_profile_forms.ProfileForm.save(self, **kwargs)
        if self.cleaned_data.get('password_f'):
            author.set_password(self.cleaned_data['password_f'])
        elif is_new:
            author.set_unusable_password()
        author.save()
        if self.cleaned_data.get('role'):
            if self.cleaned_data['role'] == 'admin':
                if not author.is_superuser:
                    self.site_settings.admins.add(author)
            else:
                self.site_settings.admins.remove(author)
            self.site_settings.save()
        return author

AuthorFormSet = modelformset_factory(User,
                                     form=AuthorForm,
                                     can_delete=True,
                                     extra=0)


<<<<<<< HEAD
class AddFeedForm(forms.Form):
    feed_url = forms.URLField(required=True,
                              widget=forms.TextInput(
            attrs={'class': 'livesearch_feed_url'}))
=======
class AddFeedForm(forms.ModelForm):
    auto_categories = BulkChecklistField(required=False,
                                         queryset=models.Category.objects.filter(
                                         site=settings.SITE_ID))
    auto_authors = BulkChecklistField(required=False,
                                      queryset=User.objects.order_by('username'))
    auto_approve = BooleanRadioField(required=False)

    class Meta:
        model = models.Feed
        fields = ('feed_url', 'auto_categories', 'auto_authors', 'auto_approve')
>>>>>>> 4d5c9985

    def __init__(self, user=None, *args, **kwargs):
        self.user = user
        super(AddFeedForm, self).__init__(*args, **kwargs)

    def clean_feed_url(self):
        url = self.cleaned_data['feed_url']
<<<<<<< HEAD
        scraped_feed = auto_feed(url, api_keys=API_KEYS)

        site = Site.objects.get_current()
        if models.Feed.objects.filter(feed_url=scraped_feed.url,
                                      site=site).exists():
            raise forms.ValidationError(
                'That feed already exists on this site.')

        try:
            scraped_feed.load()
            # See bz19516 - this should be in vidscraper.
            if (isinstance(scraped_feed, FeedparserFeed) and
                scraped_feed._response.bozo):
                raise scraped_feed._response.bozo_exception
        except SAXParseException:
            raise forms.ValidationError('It does not appear that %s is an '
                                        'RSS/Atom feed URL.' % url)
        except Exception:
            logging.error('unknown error loading scraped feed: %r',
                          scraped_feed.url,
                          exc_info=True)
            raise forms.ValidationError('There was an unknown error loading '
                                        '{url}'.format(url=scraped_feed.url))

        if scraped_feed.webpage and models.Feed.objects.filter(
                                                webpage=scraped_feed.webpage,
                                                site=site):
            raise forms.ValidationError(
                'That feed already exists on this site.')

        self.cleaned_data['scraped_feed'] = scraped_feed
        return url
=======
        # Get a canonical URL from vidscraper
        scraped_feed = auto_feed(url, api_keys=API_KEYS)
        url = scraped_feed.url
        try:
            models.Feed.objects.get(feed_url=url, site=settings.SITE_ID)
        except models.Feed.DoesNotExist:
            pass
        else:
            raise ValidationError("Feed with this URL already exists.")
        return url

    def save(self, commit=True):
        self.instance.last_updated = datetime.datetime.now()
        self.instance.user = self.user
        self.instance.site_id = settings.SITE_ID
        self.instance.name = self.instance.feed_url
        instance = super(AddFeedForm, self).save(commit)
        feed_update.delay(instance.pk,
                          using=CELERY_USING,
                          clear_rejected=True)
        return instance


class EditThumbnailableForm(forms.ModelForm):
    thumbnail = forms.ImageField(required=False)

    def __init__(self, *args, **kwargs):
        super(EditThumbnailableForm, self).__init__(*args, **kwargs)
        if self.instance.has_thumbnail:
            path = self.instance.thumbnail_path
            if default_storage.exists(path):
                # Fake this being a field.
                self.initial['thumbnail'] = FieldFile(self.instance, FileField(), path)

    def save(self, commit=True):
        if 'thumbnail' in self.cleaned_data:
            if self.cleaned_data['thumbnail']:
                self.instance.save_thumbnail_from_file(self.cleaned_data['thumbnail'], update=False)
            else:
                self.instance.delete_thumbnail()
        return super(EditThumbnailableForm, self).save(commit)


class EditSourceForm(EditThumbnailableForm):
    auto_categories = BulkChecklistField(required=False,
                                         queryset=models.Category.objects.filter(
                                         site=settings.SITE_ID))
    auto_authors = BulkChecklistField(required=False,
                                      queryset=User.objects.order_by('username'))
    auto_approve = BooleanRadioField(required=False)


class EditFeedForm(EditSourceForm):
    class Meta:
        model = models.Feed
        fields = ('name', 'feed_url', 'webpage', 'thumbnail',
                  'auto_categories', 'auto_authors', 'auto_approve')


class EditSearchForm(EditSourceForm):
    query_string = forms.CharField()

    class Meta:
        model = models.SavedSearch
        fields = ('query_string', 'thumbnail', 'auto_categories',
                  'auto_authors', 'auto_approve')
>>>>>>> 4d5c9985
<|MERGE_RESOLUTION|>--- conflicted
+++ resolved
@@ -1,8 +1,4 @@
 import datetime
-<<<<<<< HEAD
-import logging
-=======
->>>>>>> 4d5c9985
 import os.path
 from xml.sax import SAXParseException
 import urlparse
@@ -16,11 +12,8 @@
 from django.contrib.sites.models import Site
 from django.conf import settings
 from django.core.exceptions import ValidationError
-<<<<<<< HEAD
-=======
 from django.core.files.base import ContentFile
 from django.core.files.storage import default_storage
->>>>>>> 4d5c9985
 from django.core.urlresolvers import resolve
 from django.db.models.fields.files import FileField, FieldFile
 from django.http import Http404
@@ -961,12 +954,6 @@
                                      extra=0)
 
 
-<<<<<<< HEAD
-class AddFeedForm(forms.Form):
-    feed_url = forms.URLField(required=True,
-                              widget=forms.TextInput(
-            attrs={'class': 'livesearch_feed_url'}))
-=======
 class AddFeedForm(forms.ModelForm):
     auto_categories = BulkChecklistField(required=False,
                                          queryset=models.Category.objects.filter(
@@ -978,7 +965,6 @@
     class Meta:
         model = models.Feed
         fields = ('feed_url', 'auto_categories', 'auto_authors', 'auto_approve')
->>>>>>> 4d5c9985
 
     def __init__(self, user=None, *args, **kwargs):
         self.user = user
@@ -986,40 +972,6 @@
 
     def clean_feed_url(self):
         url = self.cleaned_data['feed_url']
-<<<<<<< HEAD
-        scraped_feed = auto_feed(url, api_keys=API_KEYS)
-
-        site = Site.objects.get_current()
-        if models.Feed.objects.filter(feed_url=scraped_feed.url,
-                                      site=site).exists():
-            raise forms.ValidationError(
-                'That feed already exists on this site.')
-
-        try:
-            scraped_feed.load()
-            # See bz19516 - this should be in vidscraper.
-            if (isinstance(scraped_feed, FeedparserFeed) and
-                scraped_feed._response.bozo):
-                raise scraped_feed._response.bozo_exception
-        except SAXParseException:
-            raise forms.ValidationError('It does not appear that %s is an '
-                                        'RSS/Atom feed URL.' % url)
-        except Exception:
-            logging.error('unknown error loading scraped feed: %r',
-                          scraped_feed.url,
-                          exc_info=True)
-            raise forms.ValidationError('There was an unknown error loading '
-                                        '{url}'.format(url=scraped_feed.url))
-
-        if scraped_feed.webpage and models.Feed.objects.filter(
-                                                webpage=scraped_feed.webpage,
-                                                site=site):
-            raise forms.ValidationError(
-                'That feed already exists on this site.')
-
-        self.cleaned_data['scraped_feed'] = scraped_feed
-        return url
-=======
         # Get a canonical URL from vidscraper
         scraped_feed = auto_feed(url, api_keys=API_KEYS)
         url = scraped_feed.url
@@ -1085,5 +1037,4 @@
     class Meta:
         model = models.SavedSearch
         fields = ('query_string', 'thumbnail', 'auto_categories',
-                  'auto_authors', 'auto_approve')
->>>>>>> 4d5c9985
+                  'auto_authors', 'auto_approve')