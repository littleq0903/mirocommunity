# Miro Community - Easiest way to make a video website
#
# Copyright (C) 2009, 2010, 2011, 2012 Participatory Culture Foundation
#
# Miro Community is free software: you can redistribute it and/or modify it
# under the terms of the GNU Affero General Public License as published by
# the Free Software Foundation, either version 3 of the License, or (at your
# option) any later version.
#
# Miro Community is distributed in the hope that it will be useful,
# but WITHOUT ANY WARRANTY; without even the implied warranty of
# MERCHANTABILITY or FITNESS FOR A PARTICULAR PURPOSE.  See the
# GNU Affero General Public License for more details.
#
# You should have received a copy of the GNU Affero General Public License
# along with Miro Community.  If not, see <http://www.gnu.org/licenses/>.

import datetime
import re
import os.path
import urlparse

from django import forms
from django.forms.formsets import BaseFormSet, DELETION_FIELD_NAME
from django.forms.models import modelformset_factory, BaseModelFormSet, \
    construct_instance
from django.contrib.auth.models import User
from django.contrib.flatpages.models import FlatPage
from django.contrib.sites.models import Site
from django.conf import settings
from django.core.exceptions import ValidationError
from django.core.files.base import ContentFile
from django.core.urlresolvers import resolve
from django.http import Http404
from django.utils.html import conditional_escape
from django.utils.safestring import mark_safe
from haystack import connections

from tagging.forms import TagField

from localtv import models, utils
<<<<<<< HEAD
from localtv.settings import API_KEYS
=======
from localtv.tasks import video_save_thumbnail, CELERY_USING
>>>>>>> 4a47da1e
from localtv.user_profile import forms as user_profile_forms

from vidscraper.errors import CantIdentifyUrl
from vidscraper import auto_feed

Profile = utils.get_profile_model()

class BulkFormSetMixin(object):
    """
    Mixin form-like which adds a bulk field to each form.
    """
    def add_fields(self, form, i):
        super(BulkFormSetMixin, self).add_fields(form, i)
        if i < self.initial_form_count():
            form.fields['BULK'] = forms.BooleanField(required=False)

    @property
    def bulk_forms(self):
        for form in self.initial_forms:
            if (hasattr(form, 'cleaned_data') and
                form.cleaned_data.get('BULK') and
                not self._should_delete_form(form)):
                yield form

class EditVideoForm(forms.ModelForm):
    """
    """
    thumbnail = forms.ImageField(required=False)
    class Meta:
        model = models.Video
        fields = ('thumbnail', 'thumbnail_url', )

    def save(self, commit=True):
        if 'thumbnail' in self.cleaned_data:
            thumbnail = self.cleaned_data.pop('thumbnail')
            if thumbnail:
                self.instance.thumbnail_url = ''
                del self.cleaned_data['thumbnail_url']
                # since we're no longer using
                # that URL for a thumbnail
                self.instance.save_thumbnail_from_file(thumbnail)
                self.instance.has_thumbnail = True
        if 'thumbnail_url' in self.cleaned_data:
            thumbnail_url = self.cleaned_data.pop('thumbnail_url')
            if (thumbnail_url and not
                models.Video.objects.get(id=self.instance.id).thumbnail_url == thumbnail_url):
                self.instance.thumbnail_url = thumbnail_url
<<<<<<< HEAD
                try:
                    self.instance.save_thumbnail()
                except models.CannotOpenImageUrl:
                    pass # wwe'll get it in a later update
        return forms.ModelForm.save(self, commit=commit)
=======
                video_save_thumbnail.delay(self.instance.pk,
                                           using=CELERY_USING)
        return forms.ModelForm.save(self, *args, **kwargs)
>>>>>>> 4a47da1e

class BulkChecklistField(forms.ModelMultipleChoiceField):
    widget = forms.CheckboxSelectMultiple

    def label_from_instance(self, instance):
        if isinstance(instance, User):
            if instance.first_name:
                name = '%s %s' % (instance.first_name,
                                  instance.last_name)
            else:
                name = instance.username
        else:
            name = instance.name
        return mark_safe(u'<span>%s</span>' % (
                conditional_escape(name)))

class BooleanRadioField(forms.BooleanField):
    widget = forms.RadioSelect
    choices = (
        (True, 'On'),
        (False, 'Off'))

    def __init__(self, *args, **kwargs):
        forms.BooleanField.__init__(self, *args, **kwargs)
        self.widget.choices = self.choices

class SourceWidget(forms.HiddenInput):
    def render(self, name, value, attrs=None):
        if value is not None and not isinstance(value, basestring):
            value = '%s-%i' % (
                value._meta.module_name,
                value.pk)
        return forms.HiddenInput.render(self, name, value)

class SourceChoiceField(forms.TypedChoiceField):
    widget = SourceWidget
    name = 'id'

    def __init__(self, feeds, searches, **kwargs):
        feed_choices = [('feed-%s' % feed.pk, feed) for feed in
                         feeds]
        search_choices = [('savedsearch-%s' % search.pk, search) for search in
                          searches]
        choices = feed_choices + search_choices
        initial = kwargs.pop('initial', None)
        if initial:
            initial = '%s-%s' % (initial._meta.module_name, initial.pk)
        else:
            initial = None
        forms.TypedChoiceField.__init__(self,
                                        choices=choices,
                                        coerce=self.coerce,
                                        empty_value=None,
                                        initial=initial,
                                        **kwargs)
    def coerce(self, value):
        model_name, pk = value.split('-')
        if model_name == 'feed':
            model = models.Feed
        elif model_name == 'savedsearch':
            model = models.SavedSearch
        else:
            raise forms.ValidationError(
                self.error_messages['invalid_choice'])
        try:
            return model.objects.get(pk=pk)
        except model.DoesNotExist:
            raise forms.ValidationError(
                self.error_messages['invalid_choice'])


class SourceForm(forms.ModelForm):
    auto_categories = BulkChecklistField(required=False,
                                    queryset=models.Category.objects.filter(
                                                site=settings.SITE_ID))
    auto_authors = BulkChecklistField(required=False,
                                 queryset=User.objects.order_by('username'))
    auto_approve = BooleanRadioField(required=False)
    thumbnail = forms.ImageField(required=False)
    delete_thumbnail = forms.BooleanField(required=False)

    class Meta:
        model = models.Source
        fields = ('auto_approve', 'auto_categories', 'auto_authors',
                  'thumbnail', 'delete_thumbnail')

    def __init__(self, *args, **kwargs):
        forms.ModelForm.__init__(self, *args, **kwargs)
        if 'auto_approve' in self.initial:
            self.initial['auto_approve'] = bool(self.initial['auto_approve'])

        if self.instance.pk is not None:
            if isinstance(self.instance, models.Feed):
                extra_fields = {
                    'name': forms.CharField(required=True,
                                            initial=self.instance.name),
                    'feed_url': forms.URLField(required=True,
                                               initial=self.instance.feed_url),
                    'webpage': forms.URLField(
                        required=False,
                        initial=self.instance.webpage)
                    }
                self._extra_field_names = ['name', 'feed_url', 'webpage']
            elif isinstance(self.instance, models.SavedSearch):
                extra_fields = {
                    'query_string' : forms.CharField(
                        required=True,
                        initial=self.instance.query_string)
                    }
                self._extra_field_names = ['query_string']
            self.fields.update(extra_fields)
            self._meta.fields = self._meta.fields + tuple(extra_fields.keys())
            self._meta.model = type(self.instance)

    def save(self, *args, **kwargs):
        if self.cleaned_data.get('thumbnail'):
            self.instance.save_thumbnail_from_file(
                self.cleaned_data['thumbnail'])
            self.instance.has_thumbnail = True
        if self.cleaned_data.get('delete_thumbnail'):
            self.instance.delete_thumbnail()

        # if the categories or authors changed, update unchanged videos to the
        # new values
        if self.instance.pk:
            old_categories = set(self.instance.auto_categories.all())
            old_authors = set(self.instance.auto_authors.all())
            source = forms.ModelForm.save(self, *args, **kwargs)
            new_categories = set(source.auto_categories.all())
            new_authors = set(source.auto_authors.all())
            if old_categories != new_categories or \
                    old_authors != new_authors:
                for v in source.video_set.all():
                    changed = False
                    if set(v.categories.all()) == old_categories:
                        changed = True
                        v.categories = new_categories
                    if set(v.authors.all()) == old_authors:
                        changed = True
                        v.authors = new_authors
                    if changed:
                        v.save()
            return source
        else:
            return forms.ModelForm.save(self, *args, **kwargs)

    def _extra_fields(self):
        fields = [self[name] for name in self._extra_field_names]
        return fields
    extra_fields = property(_extra_fields)


class BaseSourceFormSet(BulkFormSetMixin, BaseModelFormSet):
    @property
    def _qs_cache(self):
        """
        Returns a dictionary of related objects that can be shared for form
        fields among the forms in the set.

        """
        # We use SharedQuerySet so that the form fields don't make fresh
        # querysets when they generate their choices.
        if not hasattr(self, '_real_qs_cache'):
            self._real_qs_cache = {
                'categories': SourceForm.base_fields[
                                  'auto_categories'].queryset._clone(
                                      utils.SharedQuerySet),
                'authors': SourceForm.base_fields[
                                  'auto_authors'].queryset._clone(
                                      utils.SharedQuerySet),
                'feeds': utils.SharedQuerySet(models.Feed),
                'searches': utils.SharedQuerySet(models.SavedSearch),
            }
        return self._real_qs_cache

    def _construct_form(self, i, **kwargs):
        # Since we're doing something weird with the id field, we just use the
        # instance that's passed in when we create the formset
        # TODO: Stop doing something weird.
        if i < self.initial_form_count() and not kwargs.get('instance'):
            kwargs['instance'] = self.get_queryset()[i]
        form = super(BaseModelFormSet, self)._construct_form(i, **kwargs)
        form.fields['auto_categories'].queryset = self._qs_cache['categories']
        form.fields['auto_authors'].queryset = self._qs_cache['authors']
        return form

    def save_new_objects(self, commit=True):
        """
        Editing this form does not result in new objects.
        """
        return []

    def save_existing_objects(self, commit=True):
        """
        Have to re-implement this, because our PK values aren't normal in this
        formset.
        """
        self.changed_objects = []
        self.deleted_objects = []
        if not self.get_queryset():
            return []

        bulk_action = self.data.get('bulk_action', '')

        saved_instances = []
        for form in self.initial_forms:
            pk_name = self._pk_field.name
            raw_pk_value = form._raw_value(pk_name)

            # clean() for different types of PK fields can sometimes return
            # the model instance, and sometimes the PK. Handle either.
            obj = form.fields[pk_name].clean(raw_pk_value)

            if self.can_delete:
                raw_delete_value = form._raw_value('DELETE')
                raw_bulk_value = form._raw_value('BULK')
                should_delete = form.fields['DELETE'].clean(raw_delete_value)
                bulk_delete = (bulk_action == 'remove') and \
                    form.fields['BULK'].clean(raw_bulk_value)
                if should_delete or bulk_delete:
                    self.deleted_objects.append(obj)
                    if self.data.get('keep'):
                        form.instance.video_set.all().update(
                            search=None, feed=None)
                    obj.delete()
                    continue
            if form.has_changed():
                self.changed_objects.append((obj, form.changed_data))
                saved_instances.append(self.save_existing(form, obj,
                                                          commit=commit))
                if not commit:
                    self.saved_forms.append(form)
        return saved_instances

    def clean(self):
        bulk_edits = self.extra_forms[0].cleaned_data
        for key in list(bulk_edits.keys()): # get the list because we'll be
                                            # changing the dictionary
            if bulk_edits[key] in ['', None] or key == 'id':
                del bulk_edits[key]
        if bulk_edits:
            for form in self.bulk_forms:
                for key, value in bulk_edits.items():
                    if key == 'auto_categories':
                        # categories append, not replace
                        form.cleaned_data[key] = (
                            list(form.cleaned_data[key]) +
                            list(value))
                    else:
                        form.cleaned_data[key] = value
                form.instance = construct_instance(form, form.instance,
                                                   form._meta.fields,
                                                   form._meta.exclude)
        return BaseModelFormSet.clean(self)

    def add_fields(self, form, index):
        # We're adding the id field, so we can just call the
        # BaseFormSet.add_fields
        if index < self.initial_form_count():
            initial = self.queryset[index]
        else:
            initial = None
        self._pk_field = form.fields['id'] = SourceChoiceField(
                                          required=False,
                                          initial=initial,
                                          feeds=self._qs_cache['feeds'],
                                          searches=self._qs_cache['searches'])
        if initial:
            form.fields['BULK'] = forms.BooleanField(required=False)
        BaseFormSet.add_fields(self, form, index)


SourceFormset = modelformset_factory(models.Source,
                                     form=SourceForm,
                                     formset=BaseSourceFormSet,
                                     can_delete=True,
                                     extra=1)


class BulkEditVideoForm(EditVideoForm):
    BULK = forms.BooleanField(required=False)
    name = forms.CharField(
        required=False)
    file_url = forms.CharField(widget=forms.TextInput(
            attrs={'class': 'large_field'}),
                               required=False)
    embed_code = forms.CharField(widget=forms.Textarea,
                                 required=False)
    thumbnail_url = forms.CharField(widget=forms.TextInput(
            attrs={'class': 'large_field'}),
                                    required=False)
    tags = TagField(required=False,
                    widget=forms.Textarea)
    categories = BulkChecklistField(models.Category.objects.filter(
                                    site=settings.SITE_ID),
                                    required=False)
    authors = BulkChecklistField(User.objects.order_by('username'),
                                 required=False)
    skip_authors = forms.BooleanField(required=False,
                                      initial=True,
                                      widget=forms.HiddenInput)
    when_published = forms.DateTimeField(
        required=False,
        help_text='Format: yyyy-mm-dd hh:mm:ss',
        widget=forms.DateTimeInput(
            attrs={'class': 'large_field'}))

    class Meta:
        model = models.Video
        fields = ('name', 'description', 'thumbnail', 'thumbnail_url', 'tags',
                  'categories', 'authors', 'when_published', 'file_url',
                  'embed_code', 'skip_authors')

    def __init__(self, cache_for_form_optimization=None,  *args, **kwargs):
        # The cache_for_form_optimization is an object that is
        # optionally created by the request that calls
        # BulkEditForm. One difficulty with BulkEditForms is that the
        # forms generate similar data over and over again; we can
        # avoid some database hits by running some queries just once
        # (at BulkEditForm instantiation time), rather than once per
        # sub-form.
        #
        # However, it is unsafe to cache data in the BulkEditForm
        # class because that persists for as long as the Python
        # process does (meaning that subsequent requests will use the
        # same cache).
        EditVideoForm.__init__(self, *args, **kwargs)

        # We have to initialize tags manually because the model form
        # (django.forms.models.model_to_dict) only collects fields and
        # relations, and not descriptors like Video.tags
        self.initial['tags'] = utils.edit_string_for_tags(self.instance.tags)

    def _post_clean(self):
        if not self.instance.pk:
            # don't run the instance validation checks on the extra form field.
            # This also doesn't set the values on the instance, but since we
            # get the values directly from `cleaned_data` in bulk_edit_views.py
            # it doesn't matter.
            return
        return super(BulkEditVideoForm, self)._post_clean()

    def clean_name(self):
        if self.instance.pk and not self.cleaned_data.get('name'):
            raise forms.ValidationError('This field is required.')
        return self.cleaned_data['name']

    def clean_skip_authors(self):
        # The idea here is that if the 'skip_authors' field is true,
        # then -- even if there are no authors submitted --
        # we keep the authors ID list the same.
        if self.cleaned_data['skip_authors']:
            if self.instance.pk:
                if self.instance.authors.all():
                    self._restore_authors()

    def _restore_authors(self):
        self.cleaned_data['authors'] = [unicode(x.id) for x in self.instance.authors.all()]

    def save(self, commit=True):
        # We need to update the Video.tags descriptor manually because
        # Django's model forms does not (django.forms.models.construct_instance)
        self.instance.tags = self.cleaned_data['tags']
        instance = super(BulkEditVideoForm, self).save(commit=False)
        if commit:
            instance.save(update_index=False)
            self.save_m2m()
            instance._update_index = True
            index = connections['default'].get_unified_index().get_index(
                                                                 models.Video)
            index._enqueue_update(instance)
        return instance


class BulkEditVideoFormSet(BaseModelFormSet):
    def save_new_objects(self, commit):
        return []

    @property
    def _qs_cache(self):
        """
        Returns a dictionary of related objects that can be shared for form
        fields among the forms in the set.

        """
        # We use SharedQuerySet so that the form fields don't make fresh
        # querysets when they generate their choices.
        if not hasattr(self, '_real_qs_cache'):
            self._real_qs_cache = {
                'categories': BulkEditVideoForm.base_fields[
                                  'categories'].queryset._clone(
                                      utils.SharedQuerySet),
                'authors': BulkEditVideoForm.base_fields[
                                  'authors'].queryset._clone(
                                      utils.SharedQuerySet),
            }
        return self._real_qs_cache

    def _construct_form(self, i, **kwargs):
        """
        Use the same queryset for related objects on each form.

        """
        form = super(BulkEditVideoFormSet, self)._construct_form(i, **kwargs)
        form.fields['categories'].queryset = self._qs_cache['categories']
        form.fields['authors'].queryset = self._qs_cache['authors']
        return form

    def clean(self):
        BaseModelFormSet.clean(self)

        if any(self.errors):
            # don't bother doing anything if the form isn't valid
            return

        for form in list(self.deleted_forms):
            form.cleaned_data[DELETION_FIELD_NAME] = False
            form.instance.status = models.Video.REJECTED
            form.instance.save()
        bulk_edits = self.extra_forms[0].cleaned_data
        for key in list(bulk_edits.keys()): # get the list because we'll be
                                            # changing the dictionary
            if not bulk_edits[key]:
                del bulk_edits[key]
        bulk_action = self.data.get('bulk_action', '')
        if bulk_action:
            bulk_edits['action'] = bulk_action
        if bulk_edits:
            for form in self.initial_forms:
                if not form.cleaned_data['BULK']:
                    continue
                for key, value in bulk_edits.items():
                    if key == 'action': # do something to the video
                        method = getattr(self, 'action_%s' % value)
                        method(form)
                    elif key == 'tags':
                        form.cleaned_data[key] = value
                    elif key == 'categories':
                        # categories append, not replace
                        form.cleaned_data[key] = (
                            list(form.cleaned_data[key]) +
                            list(value))
                    elif key == 'authors':
                        form.cleaned_data[key] = value
                    else:
                        setattr(form.instance, key, value)

        self.can_delete = False

    def action_delete(self, form):
        form.instance.status = models.Video.REJECTED

    def action_approve(self, form):
        form.instance.status = models.Video.ACTIVE

    def action_unapprove(self, form):
        form.instance.status = models.Video.UNAPPROVED

    def action_feature(self, form):
        form.instance.status = models.Video.ACTIVE
        form.instance.last_featured = datetime.datetime.now()

    def action_unfeature(self, form):
        form.instance.last_featured = None


VideoFormSet = modelformset_factory(models.Video,
                                    form=BulkEditVideoForm,
                                    formset=BulkEditVideoFormSet,
                                    can_delete=True,
                                    extra=1)


class EditSettingsForm(forms.ModelForm):
    """
    """
    title = forms.CharField(label="Site Title", max_length=50)
    tagline = forms.CharField(label="Site Tagline", required=False,
                              max_length=4096,
                              help_text="Your title and tagline "
                              "define your site, both for humans and search "
                              "engines. Consider including key words so that "
                              "people can easily find your site.")
    about_html = forms.CharField(label="About Us Page (use html)",
                                 widget=forms.Textarea, required=False)
    sidebar_html = forms.CharField(label="Sidebar Blurb (use html)",
                                   widget=forms.Textarea, required=False)
    footer_html = forms.CharField(label="Footer Blurb (use html)",
                                  widget=forms.Textarea, required=False,
                                  help_text="In addition to any footer text "
                                  "you would like to add, we suggest using "
                                  "this space to paste in a Google Analytics "
                                  "tracking code, which will provide "
                                  "excellent statistics on usage of your "
                                  "site.")
    logo = forms.ImageField(label="Logo Image", required=False)
    background = forms.ImageField(label="Background Image", required=False)
    display_submit_button = forms.BooleanField(
        label="Display the 'submit a video' nav item",
        required=False)
    submission_requires_login = forms.BooleanField(
        label="Require users to login to submit a video",
        required=False)
    css = forms.CharField(
        label="Custom CSS",
        help_text="Here you can append your own CSS to customize your site.",
        widget=forms.Textarea, required=False)
    use_original_date = forms.BooleanField(
        label="Use Original Date?",
        help_text="If set, use the original date the video was posted.  "
        "Otherwise, use the date the video was added to this site.",
        required=False)
    playlists_enabled = forms.ChoiceField(
        label="Enable Playlists?",
        required=False,
        choices=(
            (0, 'No'),
            (1, 'Yes'),
            (2, 'Admins Only')))

    class Meta:
        model = models.SiteSettings
        exclude = ['site', 'status', 'admins', 'hide_get_started']


    def __init__(self, *args, **kwargs):
        forms.ModelForm.__init__(self, *args, **kwargs)
        if self.instance:
            self.initial['title'] = self.instance.site.name

    def clean_logo(self):
        logo = self.cleaned_data.get('logo')
        if not logo:
            return logo
        if self.instance and self.instance.logo and \
                self.instance.logo.name == logo.name:
            return logo
        if len(logo.name) > 60:
            name, ext = os.path.splitext(logo.name)
            logo.name = name[:60] + ext
        return logo

    def clean_background(self):
        background = self.cleaned_data.get('background')
        if not background:
            return background
        if self.instance and self.instance.background and \
                self.instance.background.name == background.name:
            return background
        if len(background.name) > 60:
            name, ext = os.path.splitext(background.name)
            background.name = name[:60] + ext
        return background

    def clean_playlists_enabled(self):
        return self.cleaned_data.get('playlists_enabled') or 0

    def save(self):
        sl = forms.ModelForm.save(self)
        if sl.logo:
            sl.logo.open()
            cf = ContentFile(sl.logo.read())
            sl.save_thumbnail_from_file(cf)
            sl.has_thumbnail = True
            sl.save()
        sl.site.name = self.cleaned_data['title']
        sl.site.save()
        models.SiteSettings.objects.clear_cache()
        return sl

class WidgetSettingsForm(forms.ModelForm):

    class Meta:
        model = models.WidgetSettings
        exclude = ['site', 'has_thumbnail', 'thumbnail_extension']

    def save(self):
        ws = forms.ModelForm.save(self)
        if ws.icon:
            ws.icon.open()
            cf = ContentFile(ws.icon.read())
            ws.save_thumbnail_from_file(cf)
            ws.has_thumbnail = True
            ws.save()
        return ws

class VideoAsUrlWidget(forms.TextInput):
    def render(self, name, value, attrs=None):
        if value and not isinstance(value, basestring):
            try:
                pk = getattr(value, 'pk')
            except AttributeError:
                pk = value
            instance = models.Video.objects.get(pk=pk)
            site = Site.objects.get_current()
            value = 'http://%s%s' % (
                site.domain, instance.get_absolute_url())
        return forms.TextInput.render(self, name, value, attrs)

class VideoAsUrlField(forms.CharField):
    widget = VideoAsUrlWidget

    def clean(self, value):
        if not value:
            return None
        parts = urlparse.urlsplit(value)
        site = Site.objects.get_current()
        if parts.netloc and parts.netloc != site.domain:
            raise forms.ValidationError('Video must be from this site')
        path = parts.path
        if not path.startswith('/'):
            path = '/' + path
        try:
            view, args, kwargs = resolve(path)
        except Http404:
            raise ValidationError('Not a valid URL')
        if 'video_id' in kwargs:
            try:
                return models.Video.objects.get(pk=kwargs['video_id'])
            except models.Video.DoesNotExist:
                pass
        raise ValidationError('Not a valid URL')

class DayTimeWidget(forms.MultiWidget):
    def __init__(self, attrs=None):
        widgets = (
            forms.Select(),
            forms.Select(),
            forms.Select())
        super(DayTimeWidget, self).__init__(widgets, attrs)

    def decompress(self, value):
        if value:
            time, am_pm = value.hour, 0
            if time == 0:
                time, am_pm = 12, 0
            elif time == 12:
                time, am_pm = 12, 12
            elif time > 12:
                time, am_pm = time - 12, 12
            return value.weekday(), time, am_pm
        return [None, None, None]

class DayTimeField(forms.MultiValueField):
    widget = DayTimeWidget

    def __init__(self, *args, **kwargs):
        fields = (
            forms.ChoiceField(choices=((6, 'Sunday'),
                                       (0, 'Monday'),
                                       (1, 'Tuesday'),
                                       (2, 'Wednesday'),
                                       (3, 'Thursday'),
                                       (4, 'Friday'),
                                       (5, 'Saturday'))),
            forms.ChoiceField(choices=((i, str(i)) for i in range(1, 13))),
            forms.ChoiceField(choices=((0, 'am'),
                                       (12, 'pm'))))
        super(DayTimeField, self).__init__(fields, *args, **kwargs)
        for widget, field in zip(self.widget.widgets, fields):
            widget.choices = field.choices

    def compress(self, data_list):
        if data_list:
            try:
                day, time, am_pm = (int(i) for i in data_list)
            except ValueError:
                raise ValidationError(self.error_messages['invalid'])
            if time == 12:
                if am_pm: # 12pm is noon
                    am_pm = 0
                else: # 12am is midnight
                    time = 0
            else:
                time = time + am_pm
            return datetime.datetime(1, 1, day + 1, time) # simple datetime
                                                          # represent the day
                                                          # of the week and the
                                                          # hour to send
        return None

class NewsletterSettingsForm(forms.ModelForm):
    intro = forms.CharField(max_length=200,
                            widget=forms.Textarea)
    video1 = VideoAsUrlField('Video 1', required=False,
                             help_text='A URL of a video on your site.')
    video2 = VideoAsUrlField('Video 2', required=False,
                             help_text='A URL of a video on your site.')
    video3 = VideoAsUrlField('Video 3', required=False,
                             help_text='A URL of a video on your site.')
    video4 = VideoAsUrlField('Video 4', required=False,
                             help_text='A URL of a video on your site.')
    video5 = VideoAsUrlField('Video 5', required=False,
                             help_text='A URL of a video on your site.')

    repeat = forms.ChoiceField(choices=((0, 'No'),
                                        (24 * 7, 'Yes, weekly'),
                                        (24 * 7 * 2, 'Yes, bi-weekly')),
                               label='Send Newsletter Automatically?',
                               help_text=('Select how often you would like '
                                          'the newsletter to send.'))
    last_sent = DayTimeField(label='Choose a date/time to send your newsletter')
    
    class Meta:
        model = models.NewsletterSettings
        exclude = ['site_settings']

    def clean(self):
        if self.cleaned_data['repeat']:
            if not self.instance.last_sent:
                last_sent = datetime.datetime.now()
            else:
                last_sent = self.instance.last_sent
            week_start = last_sent - datetime.timedelta(
                days=last_sent.weekday(),
                hours=last_sent.hour,
                minutes=last_sent.minute,
                seconds=last_sent.second)
            # week_start is the start of the week that the email was last sent
            delta = datetime.timedelta(
                days=self.cleaned_data['last_sent'].weekday(),
                hours=self.cleaned_data['last_sent'].hour)
            last_sent = week_start + delta
            now = datetime.datetime.now()
            repeat = datetime.timedelta(hours=int(self.cleaned_data['repeat']))
            if last_sent > now:
                # we've picked a time in the future, so go back
                last_sent -= datetime.timedelta(days=7)
            if last_sent + repeat < now:
                # repeat would be in the past, so move forward
                last_sent += repeat
            self.cleaned_data['last_sent'] = last_sent
        return super(forms.ModelForm, self).clean()

    def save(self, commit=True):
        instance = super(forms.ModelForm, self).save(commit=False)
        if not instance.repeat:
            instance.last_sent = None
        if commit:
            instance.save()
            self.save_m2m()
        return instance

class CategoryForm(forms.ModelForm):
    parent = forms.models.ModelChoiceField(required=False,
                                    queryset=models.Category.objects.filter(
                                            site=settings.SITE_ID))

    class Meta:
        model = models.Category
        exclude = ['site']

    def _post_clean(self):
        forms.ModelForm._post_clean(self)
        try:
            self.instance.validate_unique()
        except forms.ValidationError, e:
            self._update_errors(e.message_dict)

class BaseCategoryFormSet(BulkFormSetMixin, BaseModelFormSet):
    @property
    def _qs_cache(self):
        """
        Returns a dictionary of related objects that can be shared for form
        fields among the forms in the set.

        """
        # We use SharedQuerySet so that the form fields don't make fresh
        # querysets when they generate their choices.
        if not hasattr(self, '_real_qs_cache'):
            self._real_qs_cache = {
                'parent': CategoryForm.base_fields['parent'].queryset._clone(
                                utils.SharedQuerySet),
            }
        return self._real_qs_cache

    def _construct_form(self, i, **kwargs):
        """
        Use the same queryset for related objects on each form.

        """
        form = super(BaseCategoryFormSet, self)._construct_form(i, **kwargs)
        form.fields['parent'].queryset = self._qs_cache['parent']
        return form

    def clean(self):
        BaseModelFormSet.clean(self)
        if not self.is_valid():
            return
        deleted_ids = set()
        ids_to_data = {}
        parents = {}
        # first pass: get the deleted items and map parents to items
        for i, data in enumerate(self.cleaned_data):
            ids_to_data[data['id']] = data
            if data.get('DELETE'):
                deleted_ids.add(data['id'])
            if data.get('parent'):
                parents.setdefault(data['parent'], set()).add(i)

        # second pass: check for cycles
        for data in self.cleaned_data:
            category = data
            s = set([category['id']])
            while category['parent']:
                if category['parent'] in s:
                    if len(s) == 1: # parent set to itself
                        error = ("A category cannot be its own parent. "
                                 "Please change the parent category")
                    else:
                        error = ("Some categories have conflicting parents.  "
                                 "Please change one or more of the parent "
                                 "categories")
                    names = ', '.join([category.name for category in s])
                    raise forms.ValidationError('%s: %s' % (error, names))
                category = ids_to_data[category['parent']]
                s.add(category['id'])

        # third pass: set children of deleted items to None:
        for parent in deleted_ids:
            if parent not in parents:
                continue
            for form_index in parents[parent]:
                form = self.forms[form_index]
                form.instance.parent = None
                form.instance.save()


CategoryFormSet = modelformset_factory(models.Category,
                                       form=CategoryForm,
                                       formset=BaseCategoryFormSet,
                                       can_delete=True,
                                       extra=0)

class FlatPageForm(forms.ModelForm):
    url = forms.CharField(required=True,
                          label='URL',
                          max_length=100,
                          help_text=("The URL for the page.  It must start "
                                     "with a '/' character."))
    content = forms.CharField(required=True,
                              label='Content',
                              widget=forms.Textarea,
                              help_text=("This is everything you want to "
                                         "appear on the page.  The header and "
                                         "footer of your site will be "
                                         "automatically included.  This can "
                                         "contain HTML."))
    class Meta:
        model = FlatPage
        fields = ['url', 'title', 'content']

    def clean_url(self):
        value = self.cleaned_data['url']
        if not value.startswith('/'):
            raise forms.ValidationError("URL must start with a '/' character")
        if getattr(settings, 'APPEND_SLASH', False) and \
                not value.endswith('/'):
            # append the trailing slash
            value = value + '/'
        existing = FlatPage.objects.filter(
            url = value,
            sites=Site.objects.get_current())
        if self.instance:
            existing = existing.exclude(pk=self.instance.pk)
        if existing.count():
            raise forms.ValidationError(
                'Flatpage with that URL already exists.')
        try:
            resolve(value)
        except Http404:
            pass # good, the URL didn't resolve
        else:
            raise forms.ValidationError(
                'View with that URL already exists.')
        return value

class BaseFlatPageFormSet(BulkFormSetMixin, BaseModelFormSet):
    pass

FlatPageFormSet = modelformset_factory(FlatPage,
                                       form=FlatPageForm,
                                       formset=BaseFlatPageFormSet,
                                       can_delete=True,
                                       extra=0)

class AuthorForm(user_profile_forms.ProfileForm):
    role = forms.ChoiceField(choices=(
            ('user', 'User'),
            ('admin', 'Admin')),
            widget=forms.RadioSelect,
            required=False)
    website = forms.CharField(label='Website', required=False)
    password_f = forms.CharField(
        widget=forms.PasswordInput,
        required=False,
        label='Password',
        help_text=('If you do not specify a password, the user will not be '
                   'allowed to log in.'))
    password_f2 = forms.CharField(
        required=False,
        widget=forms.PasswordInput,
        label='Confirm Password')

    class Meta:
        model = User
        fields = ['username', 'name', 'email', 'role', 'location', 'website',
                  'logo', 'description', 'password_f', 'password_f2']

    def __init__(self, *args, **kwargs):
        user_profile_forms.ProfileForm.__init__(self, *args, **kwargs)
        self.site_settings = models.SiteSettings.objects.get_current()
        if self.instance.pk:
            if self.site_settings.user_is_admin(self.instance):
                self.fields['role'].initial = 'admin'
            else:
                self.fields['role'].initial = 'user'
        else:
            for field_name in ['name', 'logo', 'location',
                               'description', 'website']:
                del self.fields[field_name]


    def clean(self):
        if self.instance.is_superuser and 'DELETE' in self.cleaned_data:
            # can't delete a superuser, so remove that from the cleaned data
            self.cleaned_data['DELETE'] = False
            prefix = self.add_prefix('DELETE')
            self.data[prefix] = '' # have to set our data directly because
                                   # BaseModelFormSet pulls the value from
                                   # there
        if 'password_f' in self.cleaned_data or \
                'password_f2' in self.cleaned_data:
            password = self.cleaned_data.get('password_f')
            password2 = self.cleaned_data.get('password_f2')
            if password != password2:
                del self.cleaned_data['password_f']
                del self.cleaned_data['password_f2']
                raise forms.ValidationError(
                    'The passwords do not match.')
        return self.cleaned_data

    def save(self, **kwargs):
        is_new = not self.instance.pk
        author = user_profile_forms.ProfileForm.save(self, **kwargs)
        if self.cleaned_data.get('password_f'):
            author.set_password(self.cleaned_data['password_f'])
        elif is_new:
            author.set_unusable_password()
        author.save()
        if self.cleaned_data.get('role'):
            if self.cleaned_data['role'] == 'admin':
                if not author.is_superuser:
                    self.site_settings.admins.add(author)
            else:
                self.site_settings.admins.remove(author)
            self.site_settings.save()
        return author

AuthorFormSet = modelformset_factory(User,
                                     form=AuthorForm,
                                     can_delete=True,
                                     extra=0)


class AddFeedForm(forms.Form):
    SERVICE_PROFILES = (
        (re.compile(
                r'^(http://)?(www\.)?youtube\.com/profile(_videos)?'
                r'\?(\w+=\w+&)*user=(?P<name>\w+)'),
         'youtube'),
        (re.compile(r'^(http://)?(www\.)?youtube\.com/((rss/)?user/)?'
                    r'(?P<name>\w+)'),
         'youtube'),
        (re.compile(r'^(http://)?([^/]*)blip\.tv'), 'blip'),
        (re.compile(
                r'^(http://)?(www\.)?vimeo\.com/(?P<name>(channels/)?\w+)$'),
         'vimeo'),
        (re.compile(
                r'^(http://)?(www\.)?dailymotion\.com/(\w+/)*(?P<name>\w+)/1'),
         'dailymotion'),
        )

    def _blip_add_rss_skin(url):
        if '?' in url:
            return url + '&skin=rss'
        else:
            return url + '?skin=rss'

    SERVICE_FEEDS = {
        'youtube': ('http://gdata.youtube.com/feeds/base/users/%s/'
                    'uploads?alt=rss&v=2&orderby=published'),
        'blip': _blip_add_rss_skin,
        'vimeo': 'http://www.vimeo.com/%s/videos/rss',
        'dailymotion': 'http://www.dailymotion.com/rss/%s/1',
        }

    feed_url = forms.URLField(required=True,
                              widget=forms.TextInput(
            attrs={'class': 'livesearch_feed_url'}))

    @staticmethod
    def _feed_url_key(feed_url):
        return 'localtv:add_feed_form:%i' % hash(feed_url)

    def clean_feed_url(self):
        url = self.cleaned_data['feed_url']
        try:
            scraped_feed = auto_feed(url, api_keys=API_KEYS)
            url = scraped_feed.url
        except CantIdentifyUrl:
            raise forms.ValidationError('It does not appear that %s is an '
                                        'RSS/Atom feed URL.' % url)

        site = Site.objects.get_current()
        if models.Feed.objects.filter(feed_url=url,
                                      site=site):
            raise forms.ValidationError(
                'That feed already exists on this site.')

        self.cleaned_data['scraped_feed'] = scraped_feed

        return url<|MERGE_RESOLUTION|>--- conflicted
+++ resolved
@@ -39,11 +39,8 @@
 from tagging.forms import TagField
 
 from localtv import models, utils
-<<<<<<< HEAD
 from localtv.settings import API_KEYS
-=======
 from localtv.tasks import video_save_thumbnail, CELERY_USING
->>>>>>> 4a47da1e
 from localtv.user_profile import forms as user_profile_forms
 
 from vidscraper.errors import CantIdentifyUrl
@@ -91,17 +88,9 @@
             if (thumbnail_url and not
                 models.Video.objects.get(id=self.instance.id).thumbnail_url == thumbnail_url):
                 self.instance.thumbnail_url = thumbnail_url
-<<<<<<< HEAD
-                try:
-                    self.instance.save_thumbnail()
-                except models.CannotOpenImageUrl:
-                    pass # wwe'll get it in a later update
-        return forms.ModelForm.save(self, commit=commit)
-=======
                 video_save_thumbnail.delay(self.instance.pk,
                                            using=CELERY_USING)
-        return forms.ModelForm.save(self, *args, **kwargs)
->>>>>>> 4a47da1e
+        return forms.ModelForm.save(self, commit=commit)
 
 class BulkChecklistField(forms.ModelMultipleChoiceField):
     widget = forms.CheckboxSelectMultiple
