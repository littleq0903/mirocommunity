--- conflicted
+++ resolved
@@ -109,12 +109,7 @@
                     pass
                 else:
                     try:
-<<<<<<< HEAD
                         feed.thumbnail_file = thumbnail_file
-=======
-                        feed.save_thumbnail_from_file(thumbnail_file,
-                                                      update=False)
->>>>>>> 3431d486
                     except CannotOpenImageUrl:
                         # couldn't parse the thumbnail. Not sure why this
                         # raises CannotOpenImageUrl, tbh.
