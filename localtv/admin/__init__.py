# Miro Community - Easiest way to make a video website
#
# Copyright (C) 2009, 2010, 2011, 2012 Participatory Culture Foundation
#
# Miro Community is free software: you can redistribute it and/or modify it
# under the terms of the GNU Affero General Public License as published by
# the Free Software Foundation, either version 3 of the License, or (at your
# option) any later version.
#
# Miro Community is distributed in the hope that it will be useful,
# but WITHOUT ANY WARRANTY; without even the implied warranty of
# MERCHANTABILITY or FITNESS FOR A PARTICULAR PURPOSE.  See the
# GNU Affero General Public License for more details.
#
# You should have received a copy of the GNU Affero General Public License
<<<<<<< HEAD
# along with Miro Community.  If not, see <http://www.gnu.org/licenses/>.

from localtv.admin.base import (registry, user_registry,
                                MiroCommunityAdminSection)
from localtv.admin import (dashboard, moderation, sources, videos, users,
                           settings, pages)
=======
# along with Miro Community.  If not, see <http://www.gnu.org/licenses/>.
>>>>>>> 8d86def4
<|MERGE_RESOLUTION|>--- conflicted
+++ resolved
@@ -13,13 +13,9 @@
 # GNU Affero General Public License for more details.
 #
 # You should have received a copy of the GNU Affero General Public License
-<<<<<<< HEAD
 # along with Miro Community.  If not, see <http://www.gnu.org/licenses/>.
 
 from localtv.admin.base import (registry, user_registry,
                                 MiroCommunityAdminSection)
 from localtv.admin import (dashboard, moderation, sources, videos, users,
-                           settings, pages)
-=======
-# along with Miro Community.  If not, see <http://www.gnu.org/licenses/>.
->>>>>>> 8d86def4
+                           settings, pages)