<<<<<<< HEAD
from django.conf.urls.defaults import patterns
=======
# Miro Community - Easiest way to make a video website
#
# Copyright (C) 2009, 2010, 2011, 2012 Participatory Culture Foundation
#
# Miro Community is free software: you can redistribute it and/or modify it
# under the terms of the GNU Affero General Public License as published by
# the Free Software Foundation, either version 3 of the License, or (at your
# option) any later version.
#
# Miro Community is distributed in the hope that it will be useful,
# but WITHOUT ANY WARRANTY; without even the implied warranty of
# MERCHANTABILITY or FITNESS FOR A PARTICULAR PURPOSE.  See the
# GNU Affero General Public License for more details.
#
# You should have received a copy of the GNU Affero General Public License
# along with Miro Community.  If not, see <http://www.gnu.org/licenses/>.

from django.conf.urls import patterns, url
>>>>>>> 4d5c9985

urlpatterns = patterns(
    'localtv.admin.views',
    (r'^$', 'index', {}, 'localtv_admin_index'),
    (r'^hide_get_started$', 'hide_get_started', {}, 'localtv_admin_hide_get_started'))

urlpatterns += patterns(
    'localtv.admin.approve_reject_views',
    (r'^approve_reject/$', 'approve_reject',
     {}, 'localtv_admin_approve_reject'),
    (r'^preview_video/$', 'preview_video',
     {}, 'localtv_admin_preview_video'),
    (r'^actions/reject_video/$', 'reject_video',
     {}, 'localtv_admin_reject_video'),
    (r'^actions/approve_video/$', 'approve_video',
     {}, 'localtv_admin_approve_video'),
    (r'^actions/feature_video/$', 'feature_video',
     {}, 'localtv_admin_feature_video'),
    (r'^actions/unfeature_video/$', 'unfeature_video',
     {}, 'localtv_admin_unfeature_video'),
    (r'^actions/reject_all/$', 'reject_all',
     {}, 'localtv_admin_reject_all'),
    (r'^actions/approve_all/$', 'approve_all',
     {}, 'localtv_admin_approve_all'),
    (r'^actions/clear_all/$', 'clear_all',
     {}, 'localtv_admin_clear_all'),
    )


urlpatterns += patterns(
    'localtv.admin.sources_views',
    url(r'^manage/$', 'manage_sources',
        name='localtv_admin_manage_page'),
    url(r'^manage/search/(?P<pk>\d+)$', 'edit_search',
        name='localtv_admin_search_edit'),
    url(r'^manage/search/(?P<pk>\d+)/delete$', 'delete_search',
        name='localtv_admin_search_delete'))

urlpatterns += patterns('localtv.admin.feed_views',
    url(r'^manage/feed/add$', 'add_feed',
        name='localtv_admin_feed_add'),
    url(r'^manage/feed/auto_approve/(?P<pk>\d+)$', 'feed_auto_approve',
        name='localtv_admin_feed_auto_approve'),
    url(r'^manage/feed/(?P<pk>\d+)$', 'edit_feed',
        name='localtv_admin_feed_edit'),
    url(r'^manage/feed/(?P<pk>\d+)/delete$', 'delete_feed',
        name='localtv_admin_feed_delete'))

urlpatterns += patterns(
    'localtv.admin.livesearch.views',
    (r'^manage/search/$', 'livesearch',
     {}, 'localtv_admin_search'),
    (r'^manage/search/add$', 'create_saved_search',
     {}, 'localtv_admin_search_add'),
    (r'^manage/search/auto_approve/(?P<pk>\d+)$', 'search_auto_approve',
     {}, 'localtv_admin_search_auto_approve'),
    (r'^add/approve/$', 'approve',
     {}, 'localtv_admin_search_video_approve'),
    (r'^add/display/$', 'display',
     {}, 'localtv_admin_search_video_display'))

urlpatterns += patterns(
    'localtv.admin.edit_video_views',
    (r'^edit_video/$', 'edit_video',
     {}, 'localtv_admin_edit_video'))

urlpatterns += patterns(
    'localtv.admin.design_views',
    (r'^settings/$', 'edit_settings',
     {}, 'localtv_admin_settings'),
    (r'^settings/widget/$', 'widget_settings',
     {}, 'localtv_admin_widget_settings'))

urlpatterns += patterns(
    'localtv.admin.category_views',
    (r'^categories/$', 'categories',
     {}, 'localtv_admin_categories'),
)

urlpatterns += patterns(
    'localtv.admin.bulk_edit_views',
    (r'^bulk_edit/$', 'bulk_edit', {},
     'localtv_admin_bulk_edit'))

urlpatterns += patterns(
    'localtv.admin.user_views',
    (r'^users/$', 'users',
     {}, 'localtv_admin_users'))

urlpatterns += patterns(
    'localtv.admin.comment_views',
    (r'^comments/spam/(\d+)/$', 'comments_spam', {}, 'comments-spam'),
    (r'^comments/spamed/$', 'spam_done', {}, 'comments-spam-done'))

urlpatterns += patterns(
    'localtv.admin.upload_views',
    (r'^themes/$', 'index', {}, 'uploadtemplate-index'),
    (r'^themes/delete/(\d+)$', 'delete', {}, 'uploadtemplate-delete'),
    (r'^themes/download/(\d+)$', 'download', {}, 'uploadtemplate-download'),
    (r'^themes/unset_default$', 'unset_default', {},
     'uploadtemplate-unset_default'),
    (r'^themes/set_default/(\d+)$', 'set_default', {},
     'uploadtemplate-set_default'))

urlpatterns += patterns(
    'localtv.admin.flatpages_views',
    (r'^flatpages/$', 'index', {}, 'localtv_admin_flatpages'))

urlpatterns += patterns(
    'localtv.admin.feeds',
    (r'^feeds/(\S+)/unapproved$', 'unapproved', {},
     'localtv_admin_feed_unapproved'),
    (r'^feeds/(\S+)/unapproved_user$', 'unapproved_user', {},
     'localtv_admin_feed_unapproved_user'))
<|MERGE_RESOLUTION|>--- conflicted
+++ resolved
@@ -1,25 +1,4 @@
-<<<<<<< HEAD
-from django.conf.urls.defaults import patterns
-=======
-# Miro Community - Easiest way to make a video website
-#
-# Copyright (C) 2009, 2010, 2011, 2012 Participatory Culture Foundation
-#
-# Miro Community is free software: you can redistribute it and/or modify it
-# under the terms of the GNU Affero General Public License as published by
-# the Free Software Foundation, either version 3 of the License, or (at your
-# option) any later version.
-#
-# Miro Community is distributed in the hope that it will be useful,
-# but WITHOUT ANY WARRANTY; without even the implied warranty of
-# MERCHANTABILITY or FITNESS FOR A PARTICULAR PURPOSE.  See the
-# GNU Affero General Public License for more details.
-#
-# You should have received a copy of the GNU Affero General Public License
-# along with Miro Community.  If not, see <http://www.gnu.org/licenses/>.
-
 from django.conf.urls import patterns, url
->>>>>>> 4d5c9985
 
 urlpatterns = patterns(
     'localtv.admin.views',
