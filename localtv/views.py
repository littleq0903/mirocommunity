--- conflicted
+++ resolved
@@ -28,13 +28,8 @@
 
 import localtv.settings
 from localtv.models import Video, Watch, Category, NewsletterSettings, SiteSettings
-<<<<<<< HEAD
 from localtv.search.forms import SortFilterForm
-from localtv.search.utils import NormalizedVideoList
-=======
-from localtv.search.utils import (SortFilterMixin, NormalizedVideoList,
-                                  _exact_q)
->>>>>>> a86cffde
+from localtv.search.utils import NormalizedVideoList, _exact_q
 
 from localtv.playlists.models import Playlist, PlaylistItem
 
@@ -109,13 +104,8 @@
         })
 
         site_settings = SiteSettings.objects.get_current()
-<<<<<<< HEAD
-        form = SortFilterForm({'sort': 'popular'})
-        form.full_clean()
-        popular_videos = form.get_queryset()
-=======
-        popular_videos = self._search('')
->>>>>>> a86cffde
+        # Data for generating popular videos list.
+        popular_form_data = {'sort': 'popular'}
 
         try:
             category_obj = self.object.categories.all()[0]
@@ -147,11 +137,11 @@
                                 pass
 
             context['category'] = category_obj
-            popular_videos = popular_videos.filter(_exact_q(popular_videos,
-                                                            'categories',
-                                                            category_obj.pk))
-
-        popular_videos = self._sort(popular_videos, '-popular')
+            popular_form_data['category'] = [category_obj]
+
+        form = SortFilterForm(popular_form_data)
+        form.full_clean()
+        popular_videos = form.get_queryset()
         context['popular_videos'] = NormalizedVideoList(popular_videos)
 
         if self.object.voting_enabled():
