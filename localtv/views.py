--- conflicted
+++ resolved
@@ -137,27 +137,6 @@
                                             categories__exact=category_obj.pk)
 
         context['popular_videos'] = NormalizedVideoList(popular_videos)
-
-        if self.object.voting_enabled():
-            import voting
-            user_can_vote = True
-            if self.request.user.is_authenticated():
-                max_votes = self.object.categories.filter(
-                       contest_mode__isnull=False
-                   ).count() * MAX_VOTES_PER_CATEGORY
-                votes = voting.models.Vote.objects.filter(
-                    content_type=ContentType.objects.get_for_model(Video),
-                    user=self.request.user).count()
-                if votes >= max_votes:
-                    user_can_vote = False
-            context['user_can_vote'] = user_can_vote
-            if user_can_vote:
-                if 'category' in context and context['category'].contest_mode:
-                    context['contest_category'] = context['category']
-                else:
-                    context['contest_category'] = (
-                        self.object.categories.filter(
-                        contest_mode__isnull=False)[0])
 
         if site_settings.playlists_enabled:
             # showing playlists
@@ -199,60 +178,8 @@
                                                            playlist=playlist))
                         except PlaylistItem.DoesNotExist:
                             pass
-<<<<<<< HEAD
-
-        context['category'] = category_obj
-        popular_videos = popular_videos.filter(categories=category_obj)
-
-    context['popular_videos'] = popular_videos
-
-    if site_settings.playlists_enabled:
-        # showing playlists
-        if request.user.is_authenticated():
-            if request.user_is_admin() or \
-                    site_settings.playlists_enabled == 1:
-                # user can add videos to playlists
-                context['playlists'] = Playlist.objects.filter(
-                    user=request.user)
-
-        if request.user_is_admin():
-            # show all playlists
-            context['playlistitem_set'] = video.playlistitem_set.all()
-        elif request.user.is_authenticated():
-            # public playlists or my playlists
-            context['playlistitem_set'] = video.playlistitem_set.filter(
-                Q(playlist__status=Playlist.PUBLIC) |
-                Q(playlist__user=request.user))
-        else:
-            # just public playlists
-            context['playlistitem_set'] = video.playlistitem_set.filter(
-                playlist__status=Playlist.PUBLIC)
-
-        if 'playlist' in request.GET:
-            try:
-                playlist = Playlist.objects.get(pk=request.GET['playlist'])
-            except (Playlist.DoesNotExist, ValueError):
-                pass
-            else:
-                if (playlist.is_public() or
-                        request.user_is_admin() or
-                        (request.user.is_authenticated() and
-                        playlist.user_id == request.user.pk)):
-                    try:
-                        context['playlistitem'] = video.playlistitem_set.get(
-                            playlist=playlist)
-                    except PlaylistItem.DoesNotExist:
-                        pass
-
-    Watch.add(request, video)
-
-    return render_to_response(
-        'localtv/view_video.html',
-        context,
-        context_instance=RequestContext(request))
-=======
+
         return context
->>>>>>> 33dd1630
 
 
 def share_email(request, content_type_pk, object_id):
