# Miro Community - Easiest way to make a video website
#
# Copyright (C) 2009, 2010, 2011, 2012 Participatory Culture Foundation
# 
# Miro Community is free software: you can redistribute it and/or modify it
# under the terms of the GNU Affero General Public License as published by
# the Free Software Foundation, either version 3 of the License, or (at your
# option) any later version.
# 
# Miro Community is distributed in the hope that it will be useful,
# but WITHOUT ANY WARRANTY; without even the implied warranty of
# MERCHANTABILITY or FITNESS FOR A PARTICULAR PURPOSE.  See the
# GNU Affero General Public License for more details.
# 
# You should have received a copy of the GNU Affero General Public License
# along with Miro Community.  If not, see <http://www.gnu.org/licenses/>.

import datetime
import email.utils
import itertools
import re
import urllib2
import mimetypes
import operator
import os
import logging
import sys
import traceback

try:
    from PIL import Image as PILImage
except ImportError:
    import Image as PILImage
import time
from bs4 import BeautifulSoup

from daguerre.models import Image
from django.db import models
from django.conf import settings
from django.contrib.auth.models import User
from django.contrib.comments.moderation import CommentModerator, moderator
from django.contrib.sites.models import Site
from django.contrib.contenttypes import generic
from django.core.exceptions import ValidationError
from django.core.files.base import ContentFile
from django.core.files.storage import default_storage
from django.core.mail import EmailMessage
from django.core.signals import request_finished
from django.core.validators import ipv4_re
from django.template import Context, loader
from django.template.defaultfilters import slugify
from django.template.loader import render_to_string
import django.utils.html
from django.utils.safestring import mark_safe
from django.utils.translation import ugettext_lazy as _

import vidscraper
from haystack import connections
from mptt.models import MPTTModel

from notification import models as notification
import tagging
import tagging.models

from localtv.exceptions import CannotOpenImageUrl
from localtv.templatetags.filters import sanitize
from localtv import utils
from localtv import settings as lsettings
from localtv.managers import SiteRelatedManager, VideoManager
from localtv.signals import post_video_from_vidscraper, submit_finished

def delete_if_exists(path):
    if default_storage.exists(path):
        default_storage.delete(path)

FORCE_HEIGHT_CROP = 1 # arguments for thumbnail resizing
FORCE_HEIGHT_PADDING = 2

VIDEO_SERVICE_REGEXES = (
    ('YouTube', r'http://gdata\.youtube\.com/feeds/'),
    ('YouTube', r'http://(www\.)?youtube\.com/'),
    ('blip.tv', r'http://(.+\.)?blip\.tv/'),
    ('Vimeo', r'http://(www\.)?vimeo\.com/'),
    ('Dailymotion', r'http://(www\.)?dailymotion\.com/rss'))


class Thumbnailable(models.Model):
    """
    A type of Model that has thumbnails generated for it.
    """
    has_thumbnail = models.BooleanField(default=False)
    thumbnail_extension = models.CharField(max_length=8, blank=True)

    class Meta:
        abstract = True

<<<<<<< HEAD
    def save_thumbnail_from_file(self, content_thumb):
=======
    def save_thumbnail_from_file(self, content_thumb, resize=True,
                                 update=True):
>>>>>>> a17cfe7e
        """
        Takes an image file-like object and stores it as the thumbnail for this
        video item.
        """
        try:
            pil_image = PILImage.open(content_thumb)
        except IOError:
            raise CannotOpenImageUrl('An image could not be loaded')

        # Delete previous thumbnail (and resized thumbnails) before saving
        # the new one. This is necessary only because we're currently
        # overwriting the same storage path over and over. In the future, we
        # are switching to ImageFields for thumbnail storage, which will
        # render this entire system obsolete. See bz18318.
        if self.has_thumbnail:
            self.delete_thumbnail()

        # Save the extension and the having of a thumbnail - then update
        # the copy in the database separately to avoid race condition
        # issues.
        self.thumbnail_extension = pil_image.format.lower()
<<<<<<< HEAD
        default_storage.save(self.thumbnail_path, content_thumb)
=======
        self.has_thumbnail = True
        if update and self.pk is not None:
            Video.objects.using(self._state.db
                        ).filter(pk=self.pk
                        ).update(thumbnail_extension=self.thumbnail_extension,
                                 has_thumbnail=True)
        default_storage.save(
            self.get_original_thumb_storage_path(),
            content_thumb)
>>>>>>> a17cfe7e

        if hasattr(content_thumb, 'temporary_file_path'):
            # might have gotten moved by Django's storage system, so it might
            # be invalid now.  to make sure we've got a valid file, we reopen
            # under the new path
            content_thumb.close()
            content_thumb = default_storage.open(self.thumbnail_path)
            pil_image = PILImage.open(content_thumb)

    @property
    def thumbnail_path(self):
        """
        Return the path for the original thumbnail, relative to the default
        file storage system.
        """
        return 'localtv/%s_thumbs/%s/orig.%s' % (
            self._meta.object_name.lower(),
            self.id, self.thumbnail_extension)

    def delete_thumbnail(self):
        self.has_thumbnail = False
        delete_if_exists(self.thumbnail_path)
        try:
            image = Image.objects.for_storage_path(self.thumbnail_path)
        except Image.DoesNotExist:
            pass
        else:
            image.delete()
        self.thumbnail_extension = ''
        self.save()

    def delete(self, *args, **kwargs):
        self.delete_thumbnail()
        super(Thumbnailable, self).delete(*args, **kwargs)


class SingletonManager(models.Manager):
    def get_current(self):
        current_site_settings = SiteSettings._default_manager.db_manager(
            self.db).get_current()
        singleton, created = self.get_or_create(
            site_settings = current_site_settings)
        if created:
            logging.debug("Created %s." % self.model)
        return singleton


class SiteSettings(Thumbnailable):
    """
    An extension to the django.contrib.sites site model, providing
    localtv-specific data.

    Fields:
     - site: A link to the django.contrib.sites.models.Site object
     - logo: custom logo image for this site
     - background: custom background image for this site (unused?)
     - admins: a collection of Users who have access to administrate this
       site_settings
     - status: one of SiteSettings.STATUS_CHOICES
     - sidebar_html: custom html to appear on the right sidebar of many
       user-facing pages.  Can be whatever's most appropriate for the owners of
       said site.
     - footer_html: HTML that appears at the bottom of most user-facing pages.
       Can be whatever's most appropriate for the owners of said site.
     - about_html: HTML to display on the s about page
     - tagline: displays below the s title on most user-facing pages
     - css: The intention here is to allow  to paste in their own CSS
       here from the admin.  Not used presently, though eventually it should
       be.
     - display_submit_button: whether or not we should allow users to see that
       they can submit videos or not (doesn't affect whether or not they
       actually can though)
     - submission_requires_login: whether or not users need to log in to submit
       videos.
    """
    DISABLED = 0
    ACTIVE = 1

    STATUS_CHOICES = (
        (DISABLED, _(u'Disabled')),
        (ACTIVE, _(u'Active')),
    )

    site = models.ForeignKey(Site, unique=True)
    logo = models.ImageField(upload_to='localtv/site_logos', blank=True)
    background = models.ImageField(upload_to='localtv/site_backgrounds',
                                   blank=True)
    admins = models.ManyToManyField('auth.User', blank=True,
                                    related_name='admin_for')
    status = models.IntegerField(choices=STATUS_CHOICES, default=ACTIVE)
    sidebar_html = models.TextField(blank=True)
    footer_html = models.TextField(blank=True)
    about_html = models.TextField(blank=True)
    tagline = models.CharField(max_length=4096, blank=True)
    css = models.TextField(blank=True)
    display_submit_button = models.BooleanField(default=True)
    submission_requires_login = models.BooleanField(default=False)
    playlists_enabled = models.IntegerField(default=1)
    hide_get_started = models.BooleanField(default=False)

    # ordering options
    use_original_date = models.BooleanField(
        default=True,
        help_text="If set, use the original date the video was posted.  "
        "Otherwise, use the date the video was added to this site.")

    # comments options
    screen_all_comments = models.BooleanField(
        verbose_name='Hold comments for moderation',
        default=True,
        help_text="Hold all comments for moderation by default?")
    comments_required_login = models.BooleanField(
        default=False,
        verbose_name="Require Login",
        help_text="If True, comments require the user to be logged in.")

    objects = SiteRelatedManager()

    def __unicode__(self):
        return u'%s (%s)' % (self.site.name, self.site.domain)

    def user_is_admin(self, user):
        """
        Return True if the given User is an admin for this SiteSettings.
        """
        if not user.is_authenticated() or not user.is_active:
            return False

        if user.is_superuser:
            return True

        return self.admins.filter(pk=user.pk).exists()

    def should_show_dashboard(self):
        '''On /admin/, most sites will see a dashboard that gives them
        information at a glance about the site.

        Some sites want to disable that, which they can do by setting the
        LOCALTV_SHOW_ADMIN_DASHBOARD variable to False.

        In that case (in the default theme) the left-hand navigation
        will omit the link to the Dashboard, and also the dashboard itself
        will be an empty page with a META REFRESH that points to
        /admin/approve_reject/.'''
        return lsettings.SHOW_ADMIN_DASHBOARD


class NewsletterSettings(models.Model):
    DISABLED = 0
    FEATURED = 1
    POPULAR = 2
    CUSTOM = 3
    LATEST = 4
    
    STATUS_CHOICES = (
        (DISABLED, _(u'Disabled')),
        (FEATURED, _("5 most recently featured")),
        (POPULAR, _("5 most popular")),
        (LATEST, _("5 latest videos")),
        (CUSTOM, _("Custom selection")),
    )
    site_settings = models.OneToOneField(SiteSettings)
    status = models.IntegerField(
        choices=STATUS_CHOICES, default=DISABLED,
        help_text='What videos should get sent out in the newsletter?')

    # for custom newsletter
    video1 = models.ForeignKey('Video', related_name='newsletter1', null=True,
                               help_text='A URL of a video on your site.')
    video2 = models.ForeignKey('Video', related_name='newsletter2', null=True,
                               help_text='A URL of a video on your site.')
    video3 = models.ForeignKey('Video', related_name='newsletter3', null=True,
                               help_text='A URL of a video on your site.')
    video4 = models.ForeignKey('Video', related_name='newsletter4', null=True,
                               help_text='A URL of a video on your site.')
    video5 = models.ForeignKey('Video', related_name='newsletter5', null=True,
                               help_text='A URL of a video on your site.')
    
    intro = models.CharField(max_length=200, blank=True,
                             help_text=('Include a short introduction to your '
                                        'newsletter. If you will be sending '
                                        'the newsletter automatically, make '
                                        'sure to update this or write '
                                        'something that will be evergreen! '
                                        '(limit 200 characters)'))
    show_icon = models.BooleanField(default=True,
                                    help_text=('Do you want to include your '
                                               'site logo in the newsletter '
                                               'header?'))

    twitter_url = models.URLField(verify_exists=False, blank=True,
                                  help_text='e.g. https://twitter.com/#!/mirocommunity')
    facebook_url = models.URLField(verify_exists=False, blank=True,
                                   help_text='e.g. http://www.facebook.com/universalsubtitles')

    repeat = models.IntegerField(default=0) # hours between sending
    last_sent = models.DateTimeField(null=True)

    objects = SingletonManager()

    def videos(self):
        if self.status == NewsletterSettings.DISABLED:
            raise ValueError('no videos for disabled newsletter')
        elif self.status == NewsletterSettings.FEATURED:
            videos = Video.objects.get_featured_videos(self.site_settings)
        elif self.status == NewsletterSettings.POPULAR:
            # popular over the last week
            videos = Video.objects.get_popular_videos(self.site_settings)
        elif self.status == NewsletterSettings.LATEST:
            videos = Video.objects.get_latest_videos(self.site_settings)
        elif self.status == NewsletterSettings.CUSTOM:
            videos = [video for video in (
                    self.video1,
                    self.video2,
                    self.video3,
                    self.video4,
                    self.video5) if video]
        return videos[:5]

    def next_send_time(self):
        if not self.repeat:
            return None
        if not self.last_sent:
            dt = datetime.datetime.now()
        else:
            dt = self.last_sent
        return dt + datetime.timedelta(hours=self.repeat)

    def send(self):
        from localtv.admin.user_views import _filter_just_humans
        body = self.as_html()
        subject = '[%s] Newsletter for %s' % (self.site_settings.site.name,
                                              datetime.datetime.now().strftime('%m/%d/%y'))
        notice_type = notification.NoticeType.objects.get(label='newsletter')
        for u in User.objects.exclude(email=None).exclude(email='').filter(
            _filter_just_humans()):
            if notification.get_notification_setting(u, notice_type, "1"):
                message = EmailMessage(subject, body,
                                       settings.DEFAULT_FROM_EMAIL,
                                       [u.email])
                message.content_subtype = 'html'
                message.send(fail_silently=True)

    def as_html(self, extra_context=None):
        context = {'newsletter': self,
                   'site_settings': self.site_settings,
                   'site': self.site_settings.site}
        if extra_context:
            context.update(extra_context)
        return render_to_string('localtv/admin/newsletter.html',
                                context)


class WidgetSettingsManager(SiteRelatedManager):
    def _new_entry(self, site, using):
        ws = super(WidgetSettingsManager, self)._new_entry(site, using)
        try:
            site_settings = SiteSettings._default_manager.db_manager(
                using).get(site=site)
        except SiteSettings.DoesNotExist:
            pass
        else:
            if site_settings.logo:
                site_settings.logo.open()
                ws.icon = site_settings.logo
                cf = ContentFile(site_settings.logo.read())
                ws.save_thumbnail_from_file(cf)
                ws.has_thumbnail = True
                ws.save()
        return ws


class WidgetSettings(Thumbnailable):
    """
    A Model which represents the options for controlling the widget creator.
    """
    site = models.OneToOneField(Site)

    title = models.CharField(max_length=250, blank=True)
    title_editable = models.BooleanField(default=True)

    icon = models.ImageField(upload_to='localtv/widget_icon', blank=True)
    icon_editable = models.BooleanField(default=False)

    css = models.FileField(upload_to='localtv/widget_css', blank=True)
    css_editable = models.BooleanField(default=False)

    bg_color = models.CharField(max_length=20, blank=True)
    bg_color_editable = models.BooleanField(default=False)

    text_color = models.CharField(max_length=20, blank=True)
    text_color_editable = models.BooleanField(default=False)

    border_color = models.CharField(max_length=20, blank=True)
    border_color_editable = models.BooleanField(default=False)

    objects = WidgetSettingsManager()

    def get_title_or_reasonable_default(self):
        # Is the title worth using? If so, use that.
        use_title = True
        if self.title.endswith('example.com'):
            use_title = False
        if not self.title:
            use_title = False

        # Okay, so either we return the title, or a sensible default
        if use_title:
            return django.utils.html.escape(self.title)
        return self.generate_reasonable_default_title()

    def generate_reasonable_default_title(self):
        prefix = 'Watch Videos on %s'

        # Now, work on calculating what goes at the end.
        site = Site.objects.get_current()

        # The default suffix is a self-link. If the site name and
        # site domain are plausible, do that.
        if ((site.name and site.name.lower() != 'example.com') and
            (site.domain and site.domain.lower() != 'example.com')):
            suffix = '<a href="http://%s/">%s</a>' % (
                site.domain, django.utils.html.escape(site.name))

        # First, we try the site name, if that's a nice string.
        elif site.name and site.name.lower() != 'example.com':
            suffix = site.name

        # Else, we try the site domain, if that's not example.com
        elif site.domain.lower() != 'example.com':
            suffix = site.domain

        else:
            suffix = 'our video site'

        return prefix % suffix


class Source(Thumbnailable):
    """
    An abstract base class to represent things which are sources of multiple
    videos.  Current subclasses are Feed and SavedSearch.
    """
    id = models.AutoField(primary_key=True)
    site = models.ForeignKey(Site)
    auto_approve = models.BooleanField(default=False)
    auto_update = models.BooleanField(default=True,
                                      help_text=_("If selected, new videos will"
                                                  " automatically be imported "
                                                  "from this source."))
    user = models.ForeignKey('auth.User', null=True, blank=True)
    auto_categories = models.ManyToManyField("Category", blank=True)
    auto_authors = models.ManyToManyField("auth.User", blank=True,
                                          related_name='auto_%(class)s_set')

    class Meta:
        abstract = True

    def update(self, video_iter, source_import, using='default',
               clear_rejected=False):
        """
        Imports videos from a feed/search.  `videos` is an iterable which
        returns :class:`vidscraper.suites.base.Video` objects.  We use
        :method:`.Video.from_vidscraper_video` to map the Vidscraper fields to
        Video attributes.

        If ``clear_rejected`` is ``True``, rejected versions of videos that are
        found in the ``video_iter`` will be deleted and re-imported.

        """
        author_pks = list(self.auto_authors.values_list('pk', flat=True))
        category_pks = list(self.auto_categories.values_list('pk', flat=True))

        import_opts = source_import.__class__._meta

        from localtv.tasks import video_from_vidscraper_video, mark_import_pending

        total_videos = 0

        try:
            for vidscraper_video in video_iter:
                total_videos += 1
                try:
                    video_from_vidscraper_video.delay(
                        vidscraper_video,
                        site_pk=self.site_id,
                        import_app_label=import_opts.app_label,
                        import_model=import_opts.module_name,
                        import_pk=source_import.pk,
                        status=Video.PENDING,
                        author_pks=author_pks,
                        category_pks=category_pks,
                        clear_rejected=clear_rejected,
                        using=using)
                except Exception:
                    source_import.handle_error(
                        'Import task creation failed for %r' % (
                            vidscraper_video.url,),
                        is_skip=True,
                        with_exception=True,
                        using=using)
        except Exception:
            source_import.fail(with_exception=True, using=using)
            return

        source_import.__class__._default_manager.using(using).filter(
            pk=source_import.pk
        ).update(
            total_videos=total_videos
        )
        mark_import_pending.delay(import_app_label=import_opts.app_label,
                                  import_model=import_opts.module_name,
                                  import_pk=source_import.pk,
                                  using=using)


class Feed(Source):
    """
    Feed to pull videos in from.

    If the same feed is used on two different sites, they will require two
    separate entries here.

    Fields:
      - feed_url: The location of this field
      - site: which site this feed belongs to
      - name: human readable name for this feed
      - webpage: webpage that this feed\'s content is associated with
      - description: human readable description of this item
      - last_updated: last time we ran self.update_items()
      - when_submitted: when this feed was first registered on this site
      - status: one of Feed.STATUS_CHOICES
      - etag: used to see whether or not the feed has changed since our last
        update.
      - auto_approve: whether or not to set all videos in this feed to approved
        during the import process
      - user: a user that submitted this feed, if any
      - auto_categories: categories that are automatically applied to videos on
        import
      - auto_authors: authors that are automatically applied to videos on
        import
    """
    INACTIVE = 0
    ACTIVE = 1

    STATUS_CHOICES = (
        (INACTIVE, _(u'Inactive')),
        (ACTIVE, _(u'Active')),
    )

    feed_url = models.URLField(verify_exists=False)
    name = models.CharField(max_length=250)
    webpage = models.URLField(verify_exists=False, blank=True)
    description = models.TextField()
    last_updated = models.DateTimeField()
    when_submitted = models.DateTimeField(auto_now_add=True)
    etag = models.CharField(max_length=250, blank=True)
    calculated_source_type = models.CharField(max_length=255, blank=True, default='')
    status = models.IntegerField(choices=STATUS_CHOICES, default=INACTIVE)

    class Meta:
        unique_together = (
            ('feed_url', 'site'))
        get_latest_by = 'last_updated'

    def __unicode__(self):
        return self.name

    @models.permalink
    def get_absolute_url(self):
        return ('localtv_list_feed', [self.pk])

    def update(self, using='default', **kwargs):
        """
        Fetch and import new videos from this feed.

        """
        try:
            FeedImport.objects.using(using).get(source=self,
                                                status=FeedImport.STARTED)
        except FeedImport.DoesNotExist:
            pass
        else:
            logging.info('Skipping import of %s: already in progress' % self)
            return

        feed_import = FeedImport.objects.db_manager(using).create(source=self,
                                                auto_approve=self.auto_approve)

        video_iter = vidscraper.auto_feed(
            self.feed_url,
            crawl=(getattr(self, 'status', True) == 0),
            api_keys=lsettings.API_KEYS,
        )

        try:
            video_iter.load()
        except Exception:
            feed_import.fail("Data loading failed for {source}",
                             with_exception=True, using=using)
            return

        self.etag = getattr(video_iter, 'etag', None) or ''
        self.last_updated = (getattr(video_iter, 'last_modified', None) or
                                 datetime.datetime.now())
        self.save()

        super(Feed, self).update(video_iter, source_import=feed_import,
                                 using=using, **kwargs)

    def source_type(self):
        return self.calculated_source_type

    def _calculate_source_type(self):
        video_service = self.video_service()
        if video_service is None:
            return u'Feed'
        else:
            return u'User: %s' % video_service

    def video_service(self):
        for service, regexp in VIDEO_SERVICE_REGEXES:
            if re.search(regexp, self.feed_url, re.I):
                return service


def pre_save_set_calculated_source_type(instance, **kwargs):
    # Always save the calculated_source_type
    instance.calculated_source_type = instance._calculate_source_type()
    # Plus, if the name changed, we have to recalculate all the Videos that depend on us.
    try:
        v = Feed.objects.using(instance._state.db).get(id=instance.id)
    except Feed.DoesNotExist:
        return instance
    if v.name != instance.name:
        # recalculate all the sad little videos' calculated_source_type
        for vid in instance.video_set.all():
            vid.save()
models.signals.pre_save.connect(pre_save_set_calculated_source_type,
                                sender=Feed)


class Category(MPTTModel):
    """
    A category for videos to be contained in.

    Categories and tags aren't too different functionally, but categories are
    more strict as they can't be defined by visitors.  Categories can also be
    hierarchical.

    Fields:
     - site: A link to the django.contrib.sites.models.Site object this object
       is bound to
     - name: Name of this category
     - slug: a slugified verison of the name, used to create more friendly URLs
     - logo: An image to associate with this category
     - description: human readable description of this item
     - parent: Reference to another Category.  Allows you to have heirarchical
       categories.
    """
    site = models.ForeignKey(Site)
    name = models.CharField(
        max_length=80, verbose_name='Category Name',
        help_text=_("The name is used to identify the category almost "
                    "everywhere; for example, under a video or in a "
                    "category widget."))
    slug = models.SlugField(
        verbose_name='Category Slug',
        help_text=_("The \"slug\" is the URL-friendly version of the name.  It "
                    "is usually lower-case and contains only letters, numbers "
                    "and hyphens."))
    logo = models.ImageField(
        upload_to="localtv/category_logos", blank=True,
        verbose_name='Thumbnail/Logo',
        help_text=_("Optional. For example: a leaf for 'environment' or the "
                    "logo of a university department."))
    description = models.TextField(
        blank=True, verbose_name='Description (HTML)',
        help_text=_("Optional. The description is not prominent by default, but"
                    " some themes may show it."))
    parent = models.ForeignKey(
        'self', blank=True, null=True,
        related_name='child_set',
        verbose_name='Category Parent',
        help_text=_("Categories, unlike tags, can have a hierarchy."))

    class MPTTMeta:
        order_insertion_by = ['name']

    class Meta:
        unique_together = (
            ('slug', 'site'),
            ('name', 'site'))

    def __unicode__(self):
        return self.name

    def dashes(self):
        """
        Returns a string of em dashes equal to the :class:`Category`\ 's
        level. This is used to indent the category name in the admin
        templates.

        """
        return mark_safe('&mdash;' * self.level)

    @models.permalink
    def get_absolute_url(self):
        return ('localtv_category', [self.slug])

    def approved_set(self):
        """
        Returns active videos for the category and its subcategories, ordered
        by decreasing best date.
        
        """
        opts = self._mptt_meta

        lookups = {
            'status': Video.ACTIVE,
            'categories__left__gte': getattr(self, opts.left_attr),
            'categories__left__lte': getattr(self, opts.right_attr),
            'categories__tree_id': getattr(self, opts.tree_id_attr)
        }
        lookups = self._tree_manager._translate_lookups(**lookups)
        return Video.objects.filter(**lookups).distinct()
    approved_set = property(approved_set)

    def unique_error_message(self, model_class, unique_check):
        return 'Category with this %s already exists.' % (
            unique_check[0],)


class SavedSearch(Source):
    """
    A set of keywords to regularly pull in new videos from.

    There's an administrative interface for doing "live searches"

    Fields:
     - site: site this savedsearch applies to
     - query_string: a whitespace-separated list of words to search for.  Words
       starting with a dash will be processed as negative query terms
     - when_created: date and time that this search was saved.
    """
    query_string = models.TextField()
    when_created = models.DateTimeField(auto_now_add=True)

    def __unicode__(self):
        return self.query_string

    def update(self, using='default', **kwargs):
        """
        Fetch and import new videos from this search.

        """
        try:
            SearchImport.objects.using(using).get(source=self,
                                                  status=SearchImport.STARTED)
        except SearchImport.DoesNotExist:
            pass
        else:
            logging.info('Skipping import of %s: already in progress' % self)
            return

        search_import = SearchImport.objects.db_manager(using).create(
            source=self,
            auto_approve=self.auto_approve
        )

        searches = vidscraper.auto_search(
            self.query_string,
            crawl=True,
            api_keys=lsettings.API_KEYS,
        )

        video_iters = []
        for video_iter in searches.values():
            try:
                video_iter.load()
            except Exception:
                search_import.handle_error(u'Skipping import of search results '
                               u'from %s' % video_iter.suite.__class__.__name__,
                               with_exception=True, using=using)
                continue
            video_iters.append(video_iter)

        if video_iters:
            super(SavedSearch, self).update(itertools.chain(*video_iters),
                                            source_import=search_import,
                                            using=using, **kwargs)
        else:
            # Mark the import as failed if none of the searches could load.
            search_import.fail("All searches failed for {source}",
                               with_exception=False, using=using)

    def source_type(self):
        return u'Search'


class SourceImportIndex(models.Model):
    video = models.OneToOneField('Video', unique=True)
    index = models.PositiveIntegerField(blank=True, null=True)
    
    class Meta:
        abstract = True


class FeedImportIndex(SourceImportIndex):
    source_import = models.ForeignKey('FeedImport', related_name='indexes')


class SearchImportIndex(SourceImportIndex):
    source_import = models.ForeignKey('SearchImport', related_name='indexes')
    #: This is just the name of the suite that was used to get this index.
    suite = models.CharField(max_length=30)


class SourceImportError(models.Model):
    message = models.TextField()
    traceback = models.TextField(blank=True)
    is_skip = models.BooleanField(help_text="Whether this error represents a "
                                            "video that was skipped.")
    datetime = models.DateTimeField(auto_now_add=True)

    class Meta:
        abstract = True


class FeedImportError(SourceImportError):
    source_import = models.ForeignKey('FeedImport', related_name='errors')


class SearchImportError(SourceImportError):
    source_import = models.ForeignKey('SearchImport', related_name='errors')


class SourceImport(models.Model):
    STARTED = 'started'
    PENDING = 'pending'
    COMPLETE = 'complete'
    FAILED = 'failed'
    STATUS_CHOICES = (
        (STARTED, _('Started')),
        (PENDING, _('Pending haystack updates')),
        (COMPLETE, _('Complete')),
        (FAILED, _('Failed'))
    )
    start = models.DateTimeField(auto_now_add=True)
    last_activity = models.DateTimeField(blank=True, null=True)
    total_videos = models.PositiveIntegerField(blank=True, null=True)
    videos_imported = models.PositiveIntegerField(default=0)
    videos_skipped = models.PositiveIntegerField(default=0)
    #: Caches the auto_approve of the search on the import, so that the imported
    #: videos can be approved en masse at the end of the import based on the
    #: settings at the beginning of the import.
    auto_approve = models.BooleanField()
    status = models.CharField(max_length=10, choices=STATUS_CHOICES,
                              default=STARTED)

    class Meta:
        get_latest_by = 'start'
        ordering = ['-start']
        abstract = True

    def is_running(self):
        """
        Returns True if the SourceImport is currently running.
        """
        return self.status in (self.STARTED, self.PENDING)

    def set_video_source(self, video):
        """
        Sets the value of the correct field on the ``video`` to mark it as
        having the same source as this import. Must be implemented by
        subclasses.

        """
        raise NotImplementedError

    def get_videos(self, using='default'):
        raise NotImplementedError

    def handle_error(self, message, is_skip=False, with_exception=False,
                     using='default'):
        """
        Logs the error with the default logger and to the database.

        :param message: A human-friendly description of the error that does
                        not contain sensitive information.
        :param is_skip: ``True`` if the error results in a video being skipped.
                        Default: False.
        :param with_exception: ``True`` if exception information should be
                               recorded. Default: False.
        :param using: The database to use. Default: 'default'.

        """
        if with_exception:
            exc_info = sys.exc_info()
            logging.warn(message, exc_info=exc_info)
            tb = ''.join(traceback.format_exception(*exc_info))
        else:
            logging.warn(message)
            tb = ''
        self.errors.db_manager(using).create(message=message,
                                             source_import=self,
                                             traceback=tb,
                                             is_skip=is_skip)
        if is_skip:
            self.__class__._default_manager.using(using).filter(pk=self.pk
                        ).update(videos_skipped=models.F('videos_skipped') + 1)

    def get_index_creation_kwargs(self, video, vidscraper_video):
        return {
            'source_import': self,
            'video': video,
            'index': vidscraper_video.index
        }

    def handle_video(self, video, vidscraper_video, using='default'):
        """
        Creates an index instance connecting the video to this import.

        :param video: The :class:`Video` instance which was imported.
        :param vidscraper_video: The original video from :mod:`vidscraper`.
        :param using: The database alias to use. Default: 'default'

        """
        self.indexes.db_manager(using).create(
                    **self.get_index_creation_kwargs(video, vidscraper_video))
        self.__class__._default_manager.using(using).filter(pk=self.pk
                    ).update(videos_imported=models.F('videos_imported') + 1)

    def fail(self, message="Import failed for {source}", with_exception=False,
             using='default'):
        """
        Mark an import as failed, along with some post-fail cleanup.

        """
        self.status = self.FAILED
        self.last_activity = datetime.datetime.now()
        self.save()
        self.handle_error(message.format(source=self.source),
                          with_exception=with_exception, using=using)
        self.get_videos(using).delete()


class FeedImport(SourceImport):
    source = models.ForeignKey(Feed, related_name='imports')

    def set_video_source(self, video):
        video.feed_id = self.source_id

    def get_videos(self, using='default'):
        return Video.objects.using(using).filter(
                                        feedimportindex__source_import=self)


class SearchImport(SourceImport):
    source = models.ForeignKey(SavedSearch, related_name='imports')

    def set_video_source(self, video):
        video.search_id = self.source_id

    def get_videos(self, using='default'):
        return Video.objects.using(using).filter(
                                        searchimportindex__source_import=self)

    def get_index_creation_kwargs(self, video, vidscraper_video):
        kwargs = super(SearchImport, self).get_index_creation_kwargs(video,
                                                            vidscraper_video)
        kwargs['suite'] = vidscraper_video.suite.__class__.__name__
        return kwargs


class VideoBase(models.Model):
    """
    Base class between Video and OriginalVideo.  It would be simple enough to
    duplicate these fields, but this way it's easier to add more points of
    duplication in the future.
    """
    name = models.CharField(verbose_name="Video Name", max_length=250)
    description = models.TextField(verbose_name="Video Description (optional)",
                                   blank=True)
    thumbnail_url = models.URLField(verbose_name="Thumbnail URL (optional)",
                                    verify_exists=False, blank=True,
                                    max_length=400)

    class Meta:
        abstract = True

class OriginalVideo(VideoBase):

    VIDEO_ACTIVE, VIDEO_DELETED, VIDEO_DELETE_PENDING = range(3)

    video = models.OneToOneField('Video', related_name='original')
    thumbnail_updated = models.DateTimeField(blank=True)
    remote_video_was_deleted = models.IntegerField(default=VIDEO_ACTIVE)
    remote_thumbnail_hash = models.CharField(max_length=64, default='')

    taggeditem_set = generic.GenericRelation(tagging.models.TaggedItem,
                                             content_type_field='content_type',
                                             object_id_field='object_id')

    def changed_fields(self, override_vidscraper_result=None):
        """
        Check our video for new data.
        """
        video = self.video
        if not video.website_url:
            # we shouldn't have been created, but either way we can't do
            # anything here
            self.delete()
            return {}

        remote_video_was_deleted = False
        fields = ['title', 'description', 'tags', 'thumbnail_url']
        if override_vidscraper_result is not None:
            vidscraper_video = override_vidscraper_result
        else:
            try:
                vidscraper_video = vidscraper.auto_scrape(
                                                video.website_url,
                                                fields=fields,
                                                api_keys=lsettings.API_KEYS)
            except vidscraper.errors.VideoDeleted:
                remote_video_was_deleted = True
            except urllib2.URLError:
                # some kind of error Vidscraper couldn't handle; log it and
                # move on.
                logging.warning('exception while checking %r',
                                video.website_url, exc_info=True)
                return {}

        # Now that we have the "scraped_data", analyze it: does it look like
        # a skeletal video, with no data? Then we infer it was deleted.
        if remote_video_was_deleted or all(not getattr(vidscraper_video, field)
                                           for field in fields):
            remote_video_was_deleted = True
        # If the scraped_data has all None values, then infer that the remote video was
        # deleted.

        if remote_video_was_deleted:
            if self.remote_video_was_deleted == OriginalVideo.VIDEO_DELETED:
                return {} # We already notified the admins of the deletion.
            else:
                return {'deleted': True}
        elif self.remote_video_was_deleted:
            return {'deleted': False}

        changed_fields = {}

        for field in fields:
            if field == 'tags': # special case tag checking
                if vidscraper_video.tags is None:
                    # failed to get tags, so don't send a spurious change
                    # message
                    continue
                new = utils.unicode_set(vidscraper_video.tags)
                if getattr(settings, 'FORCE_LOWERCASE_TAGS'):
                    new = utils.unicode_set(name.lower() for name in new)
                old = utils.unicode_set(self.tags)
                if new != old:
                    changed_fields[field] = new
            elif field == 'thumbnail_url':
                if vidscraper_video.thumbnail_url != self.thumbnail_url:
                    changed_fields[field] = vidscraper_video.thumbnail_url
                else:
                    right_now = datetime.datetime.utcnow()
                    if self._remote_thumbnail_appears_changed():
                        changed_fields['thumbnail_updated'] = right_now
            else:
                if field == 'title':
                    model_field = 'name'
                else:
                    model_field = field
                if (utils.normalize_newlines(
                        getattr(vidscraper_video, field)) !=
                    utils.normalize_newlines(
                        getattr(self, model_field))):
                    changed_fields[model_field] = getattr(vidscraper_video, field)

        return changed_fields

    def originals_for_changed_fields(self, changed_fields):
        '''The OriginalVideo emails need to say not just the new data, but also
        provide the value that was in the OriginalVideo object just before the
        email is sent.

        This function takes a changed_fields dictionary, and uses its keys to
        figure out what relevant snapshotted information would help the user
        contextualize the changed_fields data.'''
        old_fields = {}

        if 'deleted' in changed_fields:
            return old_fields

        for key in changed_fields:
            old_fields[key] = getattr(self, key)

        return old_fields

    def _remote_thumbnail_appears_changed(self):
        '''This private method checks if the remote thumbnail has been updated.

        It takes no arguments, because you are only supposed to call it
        when the remote video service did not give us a new thumbnail URL.

        It returns a boolean. True, if and only if the remote video has:

        * a Last-Modified header indicating it has been modified, and
        * HTTP response body that hashes to a different SHA1 than the
          one we stored.

        It treats "self" as read-only.'''
        # because the data might have changed, check to see if the
        # thumbnail has been modified
        made_time = time.mktime(self.thumbnail_updated.utctimetuple())
        # we take made_time literally, because the localtv app MUST
        # be storing UTC time data in the column.
        modified = email.utils.formatdate(made_time,
                                          usegmt=True)
        request = urllib2.Request(self.thumbnail_url)
        request.add_header('If-Modified-Since', modified)
        try:
            response = urllib2.build_opener().open(request)
        except urllib2.HTTPError:
            # We get this for 304, but we'll just ignore all the other
            # errors too
            return False
        else:
            if response.info().get('Last-modified', modified) == \
                    modified:
                # hasn't really changed, or doesn't exist
                return False

        # If we get here, then the remote server thinks that the file is fresh.
        # We should check its SHA1 hash against the one we have stored.
        new_sha1 = utils.hash_file_obj(response)

        if new_sha1 == self.remote_thumbnail_hash:
            # FIXME: Somehow alert downstream layers that it is safe to update
            # the modified-date in the database.
            return False # bail out early, empty -- the image is the same

        # Okay, so the hashes do not match; the remote image truly has changed.
        # Let's report the timestamp as having a Last-Modified date of right now.
        return True

    def send_deleted_notification(self):
        if self.remote_video_was_deleted == OriginalVideo.VIDEO_DELETE_PENDING:
            from localtv.utils import send_notice
            t = loader.get_template('localtv/admin/video_deleted.txt')
            c = Context({'video': self.video})
            subject = '[%s] Video Deleted: "%s"' % (
                self.video.site.name, self.video.name)
            message = t.render(c)
            send_notice('admin_video_updated', subject, message,
                        site_settings=SiteSettings.objects.get_cached(
                                            site=self.video.site,
                                            using=self._state.db))
            # Update the OriginalVideo to show that we sent this notification
            # out.
            self.remote_video_was_deleted = OriginalVideo.VIDEO_DELETED
        else:
            # send the message next time
            self.remote_video_was_deleted = OriginalVideo.VIDEO_DELETE_PENDING
        self.save()

    def update(self, override_vidscraper_result = None):
        from localtv.utils import get_or_create_tags

        changed_fields = self.changed_fields(override_vidscraper_result)
        if not changed_fields:
            return # don't need to do anything

        # Was the remote video deleted?
        if changed_fields.pop('deleted', None):
            # Have we already sent the notification
            # Mark inside the OriginalVideo that the video has been deleted.
            # Yes? Uh oh.
            self.send_deleted_notification()
            return # Stop processing here.

        original_values = self.originals_for_changed_fields(changed_fields)

        changed_model = False
        for field in changed_fields.copy():
            if field == 'tags': # special case tag equality
                if set(self.tags) == set(self.video.tags):
                    self.tags = self.video.tags = get_or_create_tags(
                        changed_fields.pop('tags'))
            elif field in ('thumbnail_url', 'thumbnail_updated'):
                if self.thumbnail_url == self.video.thumbnail_url:
                    value = changed_fields.pop(field)
                    if field == 'thumbnail_url':
                        self.thumbnail_url = self.video.thumbnail_url = value
                    changed_model = True
                    from localtv.tasks import (video_save_thumbnail,
                                               CELERY_USING)
                    video_save_thumbnail.delay(self.video.pk,
                                               using=CELERY_USING)
            elif getattr(self, field) == getattr(self.video, field):
                value = changed_fields.pop(field)
                setattr(self, field, value)
                setattr(self.video, field, value)
                changed_model = True

        if self.remote_video_was_deleted:
            self.remote_video_was_deleted = OriginalVideo.VIDEO_ACTIVE
            changed_model = True

        if changed_model:
            self.save()
            self.video.save()

        if not changed_fields: # modified them all
            return

        self.send_updated_notification(changed_fields, original_values)

    def send_updated_notification(self, changed_fields, originals_for_changed_fields):
        from localtv.utils import send_notice, get_or_create_tags

        # Create a custom hodge-podge of changed fields and the original values
        hodge_podge = {}
        for key in changed_fields:
            hodge_podge[key] = (
                changed_fields[key],
                originals_for_changed_fields.get(key, None))

        t = loader.get_template('localtv/admin/video_updated.txt')
        c = Context({'video': self.video,
                     'original': self,
                     'changed_fields': hodge_podge})
        subject = '[%s] Video Updated: "%s"' % (
            self.video.site.name, self.video.name)
        message = t.render(c)
        send_notice('admin_video_updated', subject, message,
                    site_settings=SiteSettings.objects.get_cached(
                                        site=self.video.site,
                                        using=self._state.db))

        # And update the self instance to reflect the changes.
        for field in changed_fields:
            if field == 'tags':
                self.tags = get_or_create_tags(changed_fields[field])
            else:
                setattr(self, field, changed_fields[field])
        self.save()


class Video(Thumbnailable, VideoBase):
    """
    Fields:
     - name: Name of this video
     - site: Site this video is attached to
     - description: Video description
     - tags: A list of Tag objects associated with this item
     - categories: Similar to Tags
     - authors: the person/people responsible for this video
     - file_url: The file this object points to (if any) ... if not
       provided, at minimum we need the embed_code for the item.
     - file_url_length: size of the file, in bytes
     - file_url_mimetype: mimetype of the file
     - when_submitted: When this item was first entered into the
       database
     - when_approved: When this item was marked to appear publicly on
       the site
     - when_published: When this file was published at its original
       source (if known)
     - last_featured: last time this item was featured.
     - status: one of Video.STATUS_CHOICES
     - feed: which feed this item came from (if any)
     - website_url: The page that this item is associated with.
     - embed_code: code used to embed this item.
     - flash_enclosure_url: Crappy enclosure link that doesn't
       actually point to a url.. the kind crappy flash video sites
       give out when they don't actually want their enclosures to
       point to video files.
     - guid: data used to identify this video
     - has_thumbnail: whether or not this video has a thumbnail
     - thumbnail_url: url to the thumbnail, if such a thing exists
     - thumbnail_extension: extension of the *internal* thumbnail, saved on the
       server (usually paired with the id, so we can determine "1123.jpg" or
       "1186.png"
     - user: if not None, the user who submitted this video
     - search: if not None, the SavedSearch from which this video came
     - video_service_user: if not blank, the username of the user on the video
       service who owns this video.  We can figure out the service from the
       website_url.
     - contact: a free-text field for anonymous users to specify some contact
       info
     - notes: a free-text field to add notes about the video
    """
    UNAPPROVED = 0
    ACTIVE = 1
    REJECTED = 2
    PENDING = 3

    STATUS_CHOICES = (
        (UNAPPROVED, _(u'Unapproved')),
        (ACTIVE, _(u'Active')),
        (REJECTED, _(u'Rejected')),
        (PENDING, _(u'Waiting on import to finish')),
    )

    site = models.ForeignKey(Site)
    categories = models.ManyToManyField(Category, blank=True)
    authors = models.ManyToManyField('auth.User', blank=True,
                                     related_name='authored_set')
    file_url = models.URLField(verify_exists=False, blank=True,
                               max_length=2048)
    file_url_length = models.IntegerField(null=True, blank=True)
    file_url_mimetype = models.CharField(max_length=60, blank=True)
    when_modified = models.DateTimeField(auto_now=True,
                                         db_index=True,
                                         default=datetime.datetime.now)
    when_submitted = models.DateTimeField(auto_now_add=True)
    when_approved = models.DateTimeField(null=True, blank=True)
    when_published = models.DateTimeField(null=True, blank=True)
    last_featured = models.DateTimeField(null=True, blank=True)
    status = models.IntegerField(choices=STATUS_CHOICES, default=UNAPPROVED)
    feed = models.ForeignKey(Feed, null=True, blank=True)
    website_url = models.URLField(
        verbose_name='Original Video Page URL (optional)',
        max_length=2048,
        verify_exists=False,
        blank=True)
    embed_code = models.TextField(verbose_name="Video <embed> code", blank=True)
    flash_enclosure_url = models.URLField(verify_exists=False, max_length=2048,
                                          blank=True)
    guid = models.CharField(max_length=250, blank=True)
    user = models.ForeignKey('auth.User', null=True, blank=True)
    search = models.ForeignKey(SavedSearch, null=True, blank=True)
    video_service_user = models.CharField(max_length=250, blank=True)
    video_service_url = models.URLField(verify_exists=False, blank=True)
    contact = models.CharField(verbose_name='E-mail (optional)', max_length=250,
                               blank=True)
    notes = models.TextField(verbose_name='Notes (optional)', blank=True)
    calculated_source_type = models.CharField(max_length=255, blank=True, default='')

    objects = VideoManager()

    taggeditem_set = generic.GenericRelation(tagging.models.TaggedItem,
                                             content_type_field='content_type',
                                             object_id_field='object_id')

    class Meta:
        ordering = ['-when_submitted']
        get_latest_by = 'when_modified'

    def __unicode__(self):
        return self.name

    def clean(self):
        if not self.embed_code and not self.file_url:
            raise ValidationError("Video has no embed code or file url.")

        qs = Video.objects.using(self._state.db).filter(site=self.site_id
                                              ).exclude(status=Video.REJECTED)

        if self.pk is not None:
            qs = qs.exclude(pk=self.pk)

        if self.guid and qs.filter(guid=self.guid).exists():
            raise ValidationError("Another video with the same guid "
                                  "already exists.")

        if (self.website_url and
            qs.filter(website_url=self.website_url).exists()):
            raise ValidationError("Another video with the same website url "
                                  "already exists.")

        if self.file_url and qs.filter(file_url=self.file_url).exists():
            raise ValidationError("Another video with the same file url "
                                  "already exists.")

    def clear_rejected_duplicates(self):
        """
        Deletes rejected copies of this video based on the file_url,
        website_url, and guid fields.

        """
        if not any((self.website_url, self.file_url, self.guid)):
            return

        q_filter = models.Q()
        if self.website_url:
            q_filter |= models.Q(website_url=self.website_url)
        if self.file_url:
            q_filter |= models.Q(file_url=self.file_url)
        if self.guid:
            q_filter |= models.Q(guid=self.guid)
        qs = Video.objects.using(self._state.db).filter(
            site=self.site_id,
            status=Video.REJECTED).filter(q_filter)
        qs.delete()

    @models.permalink
    def get_absolute_url(self):
        return ('localtv_view_video', (),
                {'video_id': self.id,
                 'slug': slugify(self.name)[:30]})

    def save(self, **kwargs):
        """
        Adds support for an ```update_index`` kwarg, defaulting to ``True``.
        If this kwarg is ``False``, then no index updates will be run by the
        search index.

        """
        # This actually relies on logic in
        # :meth:`QueuedSearchIndex._enqueue_instance`
        self._update_index = kwargs.pop('update_index', True)
        super(Video, self).save(**kwargs)
    save.alters_data = True


    @classmethod
    def from_vidscraper_video(cls, video, status=None, commit=True,
                              using='default', source_import=None, site_pk=None,
                              authors=None, categories=None, update_index=True):
        """
        Builds a :class:`Video` instance from a
        :class:`vidscraper.suites.base.Video` instance. If `commit` is False,
        the :class:`Video` will not be saved, and the created instance will have
        a `save_m2m()` method that must be called after you call `save()`.

        """
        if video.file_url_expires is None:
            file_url = video.file_url
        else:
            file_url = None

        if status is None:
            status = cls.UNAPPROVED
        if site_pk is None:
            site_pk = settings.SITE_ID

        now = datetime.datetime.now()

        instance = cls(
            guid=video.guid or '',
            name=video.title or '',
            description=video.description or '',
            website_url=video.link or '',
            when_published=video.publish_datetime,
            file_url=file_url or '',
            file_url_mimetype=video.file_url_mimetype or '',
            file_url_length=video.file_url_length,
            when_submitted=now,
            when_approved=now if status == cls.ACTIVE else None,
            status=status,
            thumbnail_url=video.thumbnail_url or '',
            embed_code=video.embed_code or '',
            flash_enclosure_url=video.flash_enclosure_url or '',
            video_service_user=video.user or '',
            video_service_url=video.user_url or '',
            site_id=site_pk
        )

        if instance.description:
            soup = BeautifulSoup(video.description)
            for tag in soup.find_all(
                'div', {'class': "miro-community-description"}):
                instance.description = unicode(tag)
                break
            instance.description = sanitize(instance.description,
                                            extra_filters=['img'])

        instance._vidscraper_video = video

        if source_import is not None:
            source_import.set_video_source(instance)

        def save_m2m():
            if authors:
                instance.authors = authors
            elif video.user:
                name = video.user
                if ' ' in name:
                    first, last = name.split(' ', 1)
                else:
                    first, last = name, ''
                author, created = User.objects.db_manager(using).get_or_create(
                    username=name[:30],
                    defaults={'first_name': first[:30],
                              'last_name': last[:30]})
                if created:
                    author.set_unusable_password()
                    author.save()
                    utils.get_profile_model()._default_manager.db_manager(using
                        ).create(user=author, website=video.user_url or '')
                instance.authors = [author]
            if categories:
                instance.categories = categories
            if video.tags:
                if settings.FORCE_LOWERCASE_TAGS:
                    fix = lambda t: t.lower().strip()
                else:
                    fix = lambda t: t.strip()
                tags = set(fix(tag) for tag in video.tags if tag.strip())
                for tag_name in tags:
                    tag, created = \
                        tagging.models.Tag._default_manager.db_manager(
                        using).get_or_create(name=tag_name)
                    tagging.models.TaggedItem._default_manager.db_manager(
                        using).create(
                        tag=tag, object=instance)
            if source_import is not None:
                source_import.handle_video(instance, video, using)
            post_video_from_vidscraper.send(sender=cls, instance=instance,
                                            vidscraper_video=video, using=using)
            if update_index:
                index = connections[using].get_unified_index().get_index(cls)
                index._enqueue_update(instance)

        if commit:
            instance.save(using=using, update_index=False)
            save_m2m()
        else:
            instance._state.db = using
            instance.save_m2m = save_m2m
        return instance

    def get_tags(self):
        if self.pk is None:
            vidscraper_video = getattr(self, '_vidscraper_video', None)
            return getattr(vidscraper_video, 'tags', None) or []
        return self.tags

    def try_to_get_file_url_data(self):
        """
        Do a HEAD request on self.file_url to find information about
        self.file_url_length and self.file_url_mimetype

        Note that while this method fills in those attributes, it does *NOT*
        run self.save() ... so be sure to do so after calling this method!
        """
        if not self.file_url:
            return

        request = urllib2.Request(utils.quote_unicode_url(self.file_url))
        request.get_method = lambda: 'HEAD'
        try:
            http_file = urllib2.urlopen(request)
        except Exception:
            pass
        else:
            self.file_url_length = http_file.headers.get('content-length')
            self.file_url_mimetype = http_file.headers.get('content-type', '')
            if self.file_url_mimetype in ('application/octet-stream', ''):
                # We got a not-useful MIME type; guess!
                guess = mimetypes.guess_type(self.file_url)
                if guess[0] is not None:
                    self.file_url_mimetype = guess[0]

    def submitter(self):
        """
        Return the user that submitted this video.  If necessary, use the
        submitter from the originating feed or savedsearch.
        """
        if self.user is not None:
            return self.user
        elif self.feed is not None:
            return self.feed.user
        elif self.search is not None:
            return self.search.user
        else:
            # XXX warning?
            return None

    def when(self):
        """
        Simple method for getting the when_published date if the video came
        from a feed or a search, otherwise the when_approved date.
        """
        if SiteSettings.objects.db_manager(self._state.db).get(
            site=self.site_id).use_original_date and \
            self.when_published:
            return self.when_published
        return self.when_approved or self.when_submitted

    def source_type(self):
        if self.id and self.search_id:
            try:
                return u'Search: %s' % self.search
            except SavedSearch.DoesNotExist:
                return u''

        if self.id and self.feed_id:
            try:
                if self.feed.video_service():
                    return u'User: %s: %s' % (
                        self.feed.video_service(),
                        self.feed.name)
                else:
                    return 'Feed: %s' % self.feed.name
            except Feed.DoesNotExist:
                return ''

        if self.video_service_user:
            return u'User: %s: %s' % (self.video_service(),
                                      self.video_service_user)

        return ''

    def video_service(self):
        if not self.website_url:
            return

        url = self.website_url
        for service, regexp in VIDEO_SERVICE_REGEXES:
            if re.search(regexp, url, re.I):
                return service

    def when_prefix(self):
        """
        When videos are bulk imported (from a feed or a search), we list the
        date as "published", otherwise we show 'posted'.
        """
        site_settings = SiteSettings.objects.get_cached(site=self.site_id,
                                                        using=self._state.db)
        if self.when_published and site_settings.use_original_date:
            return 'published'
        else:
            return 'posted'

    @property
    def all_categories(self):
        """
        Returns a set of all the categories to which this video belongs.

        """
        categories = self.categories.all()
        if not categories:
            return categories
        q_list = []
        opts = Category._mptt_meta
        for category in categories:
            l = {
                'left__lte': getattr(category, opts.left_attr),
                'right__gte': getattr(category, opts.right_attr),
                'tree_id': getattr(category, opts.tree_id_attr)
            }
            l = Category._tree_manager._translate_lookups(**l)
            q_list.append(models.Q(**l))
        q = reduce(operator.or_, q_list)
        return Category.objects.filter(q)


def pre_save_video_set_calculated_source_type(instance, **kwargs):
    # Always recalculate the source_type field.
    instance.calculated_source_type = instance.source_type()
models.signals.pre_save.connect(pre_save_video_set_calculated_source_type,
                                sender=Video)


class Watch(models.Model):
    """
    Record of a video being watched.

    fields:
     - video: Video that was watched
     - timestamp: when watched
     - user: user that watched it, if any
     - ip_address: IP address of the user
    """
    video = models.ForeignKey(Video)
    timestamp = models.DateTimeField(auto_now_add=True)
    user = models.ForeignKey('auth.User', blank=True, null=True)
    ip_address = models.IPAddressField()

    @classmethod
    def add(Class, request, video):
        """
        Adds a record of a watched video to the database.  If the request came
        from localhost, check to see if it was forwarded to (hopefully) get the
        right IP address.
        """
        ignored_bots = getattr(settings, 'LOCALTV_WATCH_IGNORED_USER_AGENTS',
                               ('bot', 'spider', 'crawler'))
        user_agent = request.META.get('HTTP_USER_AGENT', '').lower()
        if user_agent and ignored_bots:
            for bot in ignored_bots:
                if bot in user_agent:
                    return

        ip = request.META.get('REMOTE_ADDR', '0.0.0.0')
        if not ipv4_re.match(ip):
            ip = '0.0.0.0'

        if hasattr(request, 'user') and request.user.is_authenticated():
            user = request.user
        else:
            user = None

        try:
            Class(video=video, user=user, ip_address=ip).save()
        except Exception:
            pass


class VideoModerator(CommentModerator):

    def allow(self, comment, video, request):
        site_settings = SiteSettings.objects.get_cached(site=video.site_id,
                                                        using=video._state.db)
        if site_settings.comments_required_login:
            return request.user and request.user.is_authenticated()
        else:
            return True

    def email(self, comment, video, request):
        # we do the import in the function because otherwise there's a circular
        # dependency
        from localtv.utils import send_notice

        site_settings = SiteSettings.objects.get_cached(site=video.site_id,
                                                        using=video._state.db)
        t = loader.get_template('comments/comment_notification_email.txt')
        c = Context({ 'comment': comment,
                      'content_object': video,
                      'user_is_admin': True})
        subject = '[%s] New comment posted on "%s"' % (video.site.name,
                                                       video)
        message = t.render(c)
        send_notice('admin_new_comment', subject, message,
                    site_settings=site_settings)

        admin_new_comment = notification.NoticeType.objects.get(
            label="admin_new_comment")

        if video.user and video.user.email:
            video_comment = notification.NoticeType.objects.get(
                label="video_comment")
            if notification.should_send(video.user, video_comment, "1") and \
               not notification.should_send(video.user,
                                            admin_new_comment, "1"):
               c = Context({ 'comment': comment,
                             'content_object': video,
                             'user_is_admin': False})
               message = t.render(c)
               EmailMessage(subject, message, settings.DEFAULT_FROM_EMAIL,
                            [video.user.email]).send(fail_silently=True)

        comment_post_comment = notification.NoticeType.objects.get(
            label="comment_post_comment")
        previous_users = set()
        for previous_comment in comment.__class__.objects.filter(
            content_type=comment.content_type,
            object_pk=video.pk,
            is_public=True,
            is_removed=False,
            submit_date__lte=comment.submit_date,
            user__email__isnull=False).exclude(
            user__email='').exclude(pk=comment.pk):
            if (previous_comment.user not in previous_users and
                notification.should_send(previous_comment.user,
                                         comment_post_comment, "1") and
                not notification.should_send(previous_comment.user,
                                             admin_new_comment, "1")):
                previous_users.add(previous_comment.user)
                c = Context({ 'comment': comment,
                              'content_object': video,
                              'user_is_admin': False})
                message = t.render(c)
                EmailMessage(subject, message, settings.DEFAULT_FROM_EMAIL,
                             [previous_comment.user.email]).send(fail_silently=True)

    def moderate(self, comment, video, request):
        site_settings = SiteSettings.objects.get_cached(site=video.site_id,
                                                        using=video._state.db)
        if site_settings.screen_all_comments:
            if not getattr(request, 'user'):
                return True
            else:
                return not site_settings.user_is_admin(request.user)
        else:
            return False

moderator.register(Video, VideoModerator)

tagging.register(Video)
tagging.register(OriginalVideo)

def finished(sender, **kwargs):
    SiteSettings.objects.clear_cache()
request_finished.connect(finished)

def tag_unicode(self):
    # hack to make sure that Unicode data gets returned for all tags
    if isinstance(self.name, str):
        self.name = self.name.decode('utf8')
    return self.name

tagging.models.Tag.__unicode__ = tag_unicode


def send_new_video_email(sender, **kwargs):
    site_settings = SiteSettings.objects.get_cached(site=sender.site_id,
                                                   using=sender._state.db)
    if sender.status == Video.ACTIVE:
        # don't send the e-mail for videos that are already active
        return
    t = loader.get_template('localtv/submit_video/new_video_email.txt')
    c = Context({'video': sender})
    message = t.render(c)
    subject = '[%s] New Video in Review Queue: %s' % (sender.site.name,
                                                          sender)
    utils.send_notice('admin_new_submission',
                     subject, message,
                     site_settings=site_settings)

submit_finished.connect(send_new_video_email, weak=False)


def create_email_notices(app, created_models, verbosity, **kwargs):
    notification.create_notice_type('video_comment',
                                    'New comment on your video',
                                    'Someone commented on your video',
                                    default=2,
                                    verbosity=verbosity)
    notification.create_notice_type('comment_post_comment',
                                    'New comment after your comment',
                                    'Someone commented on a video after you',
                                    default=2,
                                    verbosity=verbosity)
    notification.create_notice_type('video_approved',
                                    'Your video was approved',
                                    'An admin approved your video',
                                    default=2,
                                    verbosity=verbosity)
    notification.create_notice_type('newsletter',
                                    'Newsletter',
                                    'Receive an occasional newsletter',
                                    default=2,
                                    verbosity=verbosity)
    notification.create_notice_type('admin_new_comment',
                                    'New comment',
                                    'A comment was submitted to the site',
                                    default=1,
                                    verbosity=verbosity)
    notification.create_notice_type('admin_new_submission',
                                    'New Submission',
                                    'A new video was submitted',
                                    default=1,
                                    verbosity=verbosity)
    notification.create_notice_type('admin_queue_weekly',
                                        'Weekly Queue Update',
                                    'A weekly e-mail of the queue status',
                                    default=1,
                                    verbosity=verbosity)
    notification.create_notice_type('admin_queue_daily',
                                    'Daily Queue Update',
                                    'A daily e-mail of the queue status',
                                    default=1,
                                    verbosity=verbosity)
    notification.create_notice_type('admin_video_updated',
                                    'Video Updated',
                                    'A video from a service was updated',
                                    default=1,
                                    verbosity=verbosity)
    notification.create_notice_type('admin_new_playlist',
                                    'Request for Playlist Moderation',
                                    'A new playlist asked to be public',
                                    default=2,
                                    verbosity=verbosity)

models.signals.post_syncdb.connect(create_email_notices)

def delete_comments(sender, instance, **kwargs):
    from django.contrib.comments import get_model
    get_model().objects.filter(object_pk=instance.pk,
                               content_type__app_label='localtv',
                               content_type__model='video'
                               ).delete()
models.signals.pre_delete.connect(delete_comments,
                                  sender=Video)

def create_original_video(sender, instance=None, created=False, **kwargs):
    if not created:
        return # don't care about saving
    if not instance.website_url:
        # we don't know how to scrape this, so ignore it
        return
    new_data = dict(
        (field.name, getattr(instance, field.name))
        for field in VideoBase._meta.fields)
    OriginalVideo.objects.db_manager(instance._state.db).create(
        video=instance,
        thumbnail_updated=datetime.datetime.now(),
        **new_data)

def save_original_tags(sender, instance, created=False, **kwargs):
    if not created:
        # not a new tagged item
        return
    if not isinstance(instance.object, Video):
        # not a video
        return
    if (instance.object.when_submitted - datetime.datetime.now() >
        datetime.timedelta(seconds=10)):
        return
    try:
        original = instance.object.original
    except OriginalVideo.DoesNotExist:
        return
    tagging.models.TaggedItem.objects.db_manager(instance._state.db).create(
        tag=instance.tag, object=original)

if lsettings.ENABLE_ORIGINAL_VIDEO:
    models.signals.post_save.connect(create_original_video,
                                     sender=Video)
    models.signals.post_save.connect(save_original_tags,
                                     sender=tagging.models.TaggedItem)

### The "stamp" set of features is a performance optimization for large
### deployments of Miro Community.
###
### The VIDEO_PUBLISHED_STAMP updates the mtime of a file whenever a Video instance
### is created or modified. If the stamp file is really old, then you can
### safely skip running management commands like update_index.

def video_published_stamp_signal_listener(sender=None, instance=None, created=False, override_date=None, **kwargs):
    '''The purpose of the change stamp is to create a file on-disk that
    indicates when a new instance of the Video model has been published
    or modified.

    We actually simply update the stamp on every change or deletion to
    Video instances. This is slightly too aggressive: If a Video comes in
    from a feed and is not published, we will update the stamp needlessly.

    That is okay with me for now.
    '''
    update_stamp(name='video-published-stamp', override_date=override_date)

def site_has_at_least_one_feed_stamp_signal_listener(sender=None, instance=None, created=False, override_date=None, **kwargs):
    '''The purpose of this stamp is to signify to management scripts that this
    site has at least one Feed.

    Therefore, it listens to all .save()s on the Feed model and makes sure
    that the site-has-at-least-one-feed-stamp file exists.

    The site-has-at-least-one-feed-stamp stamp is unique in that its modification time
    is not very important.
    '''
    update_stamp(name='site-has-at-least-one-feed-stamp', override_date=override_date)

def site_has_at_least_one_saved_search_stamp_signal_listener(sender=None, instance=None, created=False, override_date=None, **kwargs):
    '''The purpose of this stamp is to signify to management scripts that this
    site has at least one SavedSearch.

    It is mostly the same as site_has_at_least_one_feed_stamp_signal_listener.'''
    update_stamp(name='site-has-at-least-saved-search-stamp', override_date=override_date)

def user_modified_stamp_signal_listener(sender=None, instance=None, created=False, override_date=None, **kwargs):
    '''The purpose of this stamp is to listen to the User model, and whenever
    a User changes (perhaps due to a change in the last_login value), we create
    a file on-disk to say so.

    Note taht this is a little too aggressive: Any change to a User will cause this stamp
    to get updated, not just last_login-related changes.

    That is okay with me for now.
    '''
    update_stamp(name='user-modified-stamp', override_date=override_date)

def video_needs_published_date_stamp_signal_listener(instance=None, **kwargs):
    if instance.when_published is None:
        update_stamp(name='video-needs-published-date-stamp')

def create_or_delete_video_needs_published_date_stamp():
    '''This function takes a look at all the Videos. If there are any
    that have a NULL value for date_published, it updates the stamp.

    If not, it deletes the stamp.'''
    if Video.objects.filter(when_published__isnull=True):
        update_stamp(name='video-needs-published-date-stamp')
    else:
        update_stamp(name='video-needs-published-date-stamp', delete_stamp=True)

def update_stamp(name, override_date=None, delete_stamp=False):
    path = os.path.join(settings.MEDIA_ROOT, '.' + name)
    if delete_stamp:
        try:
            os.unlink(path)
        except OSError, e:
            if e.errno == 2: # does not exist
                pass
            else:
                raise
        return

    try:
        utils.touch(path, override_date=override_date)
    except Exception, e:
        logging.error(e)

if lsettings.ENABLE_CHANGE_STAMPS:
    models.signals.post_save.connect(video_published_stamp_signal_listener,
                                     sender=Video)
    models.signals.post_delete.connect(video_published_stamp_signal_listener,
                                       sender=Video)
    models.signals.post_save.connect(user_modified_stamp_signal_listener,
                                     sender=User)
    models.signals.post_delete.connect(user_modified_stamp_signal_listener,
                                       sender=User)
    models.signals.post_save.connect(site_has_at_least_one_feed_stamp_signal_listener,
                                     sender=Feed)
    models.signals.post_save.connect(site_has_at_least_one_saved_search_stamp_signal_listener,
                                     sender=SavedSearch)
    models.signals.post_save.connect(video_needs_published_date_stamp_signal_listener,
                                     sender=Video)<|MERGE_RESOLUTION|>--- conflicted
+++ resolved
@@ -94,12 +94,7 @@
     class Meta:
         abstract = True
 
-<<<<<<< HEAD
-    def save_thumbnail_from_file(self, content_thumb):
-=======
-    def save_thumbnail_from_file(self, content_thumb, resize=True,
-                                 update=True):
->>>>>>> a17cfe7e
+    def save_thumbnail_from_file(self, content_thumb, update=True):
         """
         Takes an image file-like object and stores it as the thumbnail for this
         video item.
@@ -121,19 +116,13 @@
         # the copy in the database separately to avoid race condition
         # issues.
         self.thumbnail_extension = pil_image.format.lower()
-<<<<<<< HEAD
-        default_storage.save(self.thumbnail_path, content_thumb)
-=======
         self.has_thumbnail = True
         if update and self.pk is not None:
             Video.objects.using(self._state.db
                         ).filter(pk=self.pk
                         ).update(thumbnail_extension=self.thumbnail_extension,
                                  has_thumbnail=True)
-        default_storage.save(
-            self.get_original_thumb_storage_path(),
-            content_thumb)
->>>>>>> a17cfe7e
+        default_storage.save(self.thumbnail_path, content_thumb)
 
         if hasattr(content_thumb, 'temporary_file_path'):
             # might have gotten moved by Django's storage system, so it might
