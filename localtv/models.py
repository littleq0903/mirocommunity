--- conflicted
+++ resolved
@@ -1932,16 +1932,7 @@
                 index._enqueue_update(instance)
 
         if commit:
-<<<<<<< HEAD
-            instance.save(using=using)
-=======
-            # Only run this check if they want to immediately commit the
-            # instance; otherwise, the calling code is responsible for ensuring
-            # that the instance makes sense before being saved.
-            if not (instance.embed_code or instance.file_url):
-                raise InvalidVideo
             instance.save(using=using, update_index=False)
->>>>>>> 009fbc52
             save_m2m()
         else:
             instance._state.db = using
