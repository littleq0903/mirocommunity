# Miro Community - Easiest way to make a video website
#
# Copyright (C) 2009, 2010, 2011, 2012 Participatory Culture Foundation
# 
# Miro Community is free software: you can redistribute it and/or modify it
# under the terms of the GNU Affero General Public License as published by
# the Free Software Foundation, either version 3 of the License, or (at your
# option) any later version.
# 
# Miro Community is distributed in the hope that it will be useful,
# but WITHOUT ANY WARRANTY; without even the implied warranty of
# MERCHANTABILITY or FITNESS FOR A PARTICULAR PURPOSE.  See the
# GNU Affero General Public License for more details.
# 
# You should have received a copy of the GNU Affero General Public License
# along with Miro Community.  If not, see <http://www.gnu.org/licenses/>.

import datetime
import email.utils
import itertools
import re
import urllib2
import mimetypes
import operator
import os
import logging
import sys
import traceback

try:
    from PIL import Image as PILImage
except ImportError:
    import Image as PILImage
import time
from bs4 import BeautifulSoup

from daguerre.models import Image
from django.db import models
from django.conf import settings
from django.contrib.auth.models import User
from django.contrib.comments.moderation import CommentModerator, moderator
from django.contrib.sites.models import Site
from django.contrib.contenttypes import generic
from django.core.exceptions import ValidationError
from django.core.files.base import ContentFile
from django.core.files.storage import default_storage
from django.core.mail import EmailMessage
from django.core.signals import request_finished
from django.core.validators import ipv4_re
from django.template import Context, loader
from django.template.defaultfilters import slugify
from django.template.loader import render_to_string
import django.utils.html
from django.utils.safestring import mark_safe
from django.utils.translation import ugettext_lazy as _

import vidscraper
from haystack import connections
from mptt.models import MPTTModel

from notification import models as notification
import tagging
import tagging.models

from localtv.exceptions import CannotOpenImageUrl
from localtv.templatetags.filters import sanitize
from localtv import utils
from localtv import settings as lsettings
from localtv.managers import SiteRelatedManager, VideoManager
from localtv.signals import post_video_from_vidscraper, submit_finished

def delete_if_exists(path):
    if default_storage.exists(path):
        default_storage.delete(path)

FORCE_HEIGHT_CROP = 1 # arguments for thumbnail resizing
FORCE_HEIGHT_PADDING = 2

VIDEO_SERVICE_REGEXES = (
    ('YouTube', r'http://gdata\.youtube\.com/feeds/'),
    ('YouTube', r'http://(www\.)?youtube\.com/'),
    ('blip.tv', r'http://(.+\.)?blip\.tv/'),
    ('Vimeo', r'http://(www\.)?vimeo\.com/'),
    ('Dailymotion', r'http://(www\.)?dailymotion\.com/rss'))


class Thumbnailable(models.Model):
    """
    A type of Model that has thumbnails generated for it.
    """
    has_thumbnail = models.BooleanField(default=False)
    thumbnail_extension = models.CharField(max_length=8, blank=True)

    class Meta:
        abstract = True

    def save_thumbnail_from_file(self, content_thumb):
        """
        Takes an image file-like object and stores it as the thumbnail for this
        video item.
        """
        try:
            pil_image = PILImage.open(content_thumb)
        except IOError:
            raise CannotOpenImageUrl('An image could not be loaded')

        # Delete previous thumbnail (and resized thumbnails) before saving
        # the new one. This is necessary only because we're currently
        # overwriting the same storage path over and over. In the future, we
        # are switching to ImageFields for thumbnail storage, which will
        # render this entire system obsolete. See bz18318.
        if self.has_thumbnail:
            self.delete_thumbnail()

        self.thumbnail_extension = pil_image.format.lower()
        default_storage.save(self.thumbnail_path, content_thumb)

        if hasattr(content_thumb, 'temporary_file_path'):
            # might have gotten moved by Django's storage system, so it might
            # be invalid now.  to make sure we've got a valid file, we reopen
            # under the new path
            content_thumb.close()
            content_thumb = default_storage.open(self.thumbnail_path)
            pil_image = PILImage.open(content_thumb)

<<<<<<< HEAD
        self.has_thumbnail = True
        self.save()
=======
        if resize:
            # save any resized versions
            self.resize_thumbnail(pil_image)
>>>>>>> 4a47da1e

    @property
    def thumbnail_path(self):
        """
        Return the path for the original thumbnail, relative to the default
        file storage system.
        """
        return 'localtv/%s_thumbs/%s/orig.%s' % (
            self._meta.object_name.lower(),
            self.id, self.thumbnail_extension)

    def delete_thumbnail(self):
        self.has_thumbnail = False
        delete_if_exists(self.thumbnail_path)
        try:
            image = Image.objects.for_storage_path(self.thumbnail_path)
        except Image.DoesNotExist:
            pass
        else:
            image.delete()
        self.thumbnail_extension = ''
        self.save()

    def delete(self, *args, **kwargs):
        self.delete_thumbnail()
        super(Thumbnailable, self).delete(*args, **kwargs)


class SingletonManager(models.Manager):
    def get_current(self):
        current_site_settings = SiteSettings._default_manager.db_manager(
            self.db).get_current()
        singleton, created = self.get_or_create(
            site_settings = current_site_settings)
        if created:
            logging.debug("Created %s." % self.model)
        return singleton


class SiteSettings(Thumbnailable):
    """
    An extension to the django.contrib.sites site model, providing
    localtv-specific data.

    Fields:
     - site: A link to the django.contrib.sites.models.Site object
     - logo: custom logo image for this site
     - background: custom background image for this site (unused?)
     - admins: a collection of Users who have access to administrate this
       site_settings
     - status: one of SiteSettings.STATUS_CHOICES
     - sidebar_html: custom html to appear on the right sidebar of many
       user-facing pages.  Can be whatever's most appropriate for the owners of
       said site.
     - footer_html: HTML that appears at the bottom of most user-facing pages.
       Can be whatever's most appropriate for the owners of said site.
     - about_html: HTML to display on the s about page
     - tagline: displays below the s title on most user-facing pages
     - css: The intention here is to allow  to paste in their own CSS
       here from the admin.  Not used presently, though eventually it should
       be.
     - display_submit_button: whether or not we should allow users to see that
       they can submit videos or not (doesn't affect whether or not they
       actually can though)
     - submission_requires_login: whether or not users need to log in to submit
       videos.
    """
    DISABLED = 0
    ACTIVE = 1

    STATUS_CHOICES = (
        (DISABLED, _(u'Disabled')),
        (ACTIVE, _(u'Active')),
    )

    site = models.ForeignKey(Site, unique=True)
    logo = models.ImageField(upload_to='localtv/site_logos', blank=True)
    background = models.ImageField(upload_to='localtv/site_backgrounds',
                                   blank=True)
    admins = models.ManyToManyField('auth.User', blank=True,
                                    related_name='admin_for')
    status = models.IntegerField(choices=STATUS_CHOICES, default=ACTIVE)
    sidebar_html = models.TextField(blank=True)
    footer_html = models.TextField(blank=True)
    about_html = models.TextField(blank=True)
    tagline = models.CharField(max_length=4096, blank=True)
    css = models.TextField(blank=True)
    display_submit_button = models.BooleanField(default=True)
    submission_requires_login = models.BooleanField(default=False)
    playlists_enabled = models.IntegerField(default=1)
    hide_get_started = models.BooleanField(default=False)

    # ordering options
    use_original_date = models.BooleanField(
        default=True,
        help_text="If set, use the original date the video was posted.  "
        "Otherwise, use the date the video was added to this site.")

    # comments options
    screen_all_comments = models.BooleanField(
        verbose_name='Hold comments for moderation',
        default=True,
        help_text="Hold all comments for moderation by default?")
    comments_required_login = models.BooleanField(
        default=False,
        verbose_name="Require Login",
        help_text="If True, comments require the user to be logged in.")

    objects = SiteRelatedManager()

    def __unicode__(self):
        return u'%s (%s)' % (self.site.name, self.site.domain)

    def user_is_admin(self, user):
        """
        Return True if the given User is an admin for this SiteSettings.
        """
        if not user.is_authenticated() or not user.is_active:
            return False

        if user.is_superuser:
            return True

        return self.admins.filter(pk=user.pk).exists()

    def should_show_dashboard(self):
        '''On /admin/, most sites will see a dashboard that gives them
        information at a glance about the site.

        Some sites want to disable that, which they can do by setting the
        LOCALTV_SHOW_ADMIN_DASHBOARD variable to False.

        In that case (in the default theme) the left-hand navigation
        will omit the link to the Dashboard, and also the dashboard itself
        will be an empty page with a META REFRESH that points to
        /admin/approve_reject/.'''
        return lsettings.SHOW_ADMIN_DASHBOARD


class NewsletterSettings(models.Model):
    DISABLED = 0
    FEATURED = 1
    POPULAR = 2
    CUSTOM = 3
    LATEST = 4
    
    STATUS_CHOICES = (
        (DISABLED, _(u'Disabled')),
        (FEATURED, _("5 most recently featured")),
        (POPULAR, _("5 most popular")),
        (LATEST, _("5 latest videos")),
        (CUSTOM, _("Custom selection")),
    )
    site_settings = models.OneToOneField(SiteSettings)
    status = models.IntegerField(
        choices=STATUS_CHOICES, default=DISABLED,
        help_text='What videos should get sent out in the newsletter?')

    # for custom newsletter
    video1 = models.ForeignKey('Video', related_name='newsletter1', null=True,
                               help_text='A URL of a video on your site.')
    video2 = models.ForeignKey('Video', related_name='newsletter2', null=True,
                               help_text='A URL of a video on your site.')
    video3 = models.ForeignKey('Video', related_name='newsletter3', null=True,
                               help_text='A URL of a video on your site.')
    video4 = models.ForeignKey('Video', related_name='newsletter4', null=True,
                               help_text='A URL of a video on your site.')
    video5 = models.ForeignKey('Video', related_name='newsletter5', null=True,
                               help_text='A URL of a video on your site.')
    
    intro = models.CharField(max_length=200, blank=True,
                             help_text=('Include a short introduction to your '
                                        'newsletter. If you will be sending '
                                        'the newsletter automatically, make '
                                        'sure to update this or write '
                                        'something that will be evergreen! '
                                        '(limit 200 characters)'))
    show_icon = models.BooleanField(default=True,
                                    help_text=('Do you want to include your '
                                               'site logo in the newsletter '
                                               'header?'))

    twitter_url = models.URLField(verify_exists=False, blank=True,
                                  help_text='e.g. https://twitter.com/#!/mirocommunity')
    facebook_url = models.URLField(verify_exists=False, blank=True,
                                   help_text='e.g. http://www.facebook.com/universalsubtitles')

    repeat = models.IntegerField(default=0) # hours between sending
    last_sent = models.DateTimeField(null=True)

    objects = SingletonManager()

    def videos(self):
        if self.status == NewsletterSettings.DISABLED:
            raise ValueError('no videos for disabled newsletter')
        elif self.status == NewsletterSettings.FEATURED:
            videos = Video.objects.get_featured_videos(self.site_settings)
        elif self.status == NewsletterSettings.POPULAR:
            # popular over the last week
            videos = Video.objects.get_popular_videos(self.site_settings)
        elif self.status == NewsletterSettings.LATEST:
            videos = Video.objects.get_latest_videos(self.site_settings)
        elif self.status == NewsletterSettings.CUSTOM:
            videos = [video for video in (
                    self.video1,
                    self.video2,
                    self.video3,
                    self.video4,
                    self.video5) if video]
        return videos[:5]

    def next_send_time(self):
        if not self.repeat:
            return None
        if not self.last_sent:
            dt = datetime.datetime.now()
        else:
            dt = self.last_sent
        return dt + datetime.timedelta(hours=self.repeat)

    def send(self):
        from localtv.admin.user_views import _filter_just_humans
        body = self.as_html()
        subject = '[%s] Newsletter for %s' % (self.site_settings.site.name,
                                              datetime.datetime.now().strftime('%m/%d/%y'))
        notice_type = notification.NoticeType.objects.get(label='newsletter')
        for u in User.objects.exclude(email=None).exclude(email='').filter(
            _filter_just_humans()):
            if notification.get_notification_setting(u, notice_type, "1"):
                message = EmailMessage(subject, body,
                                       settings.DEFAULT_FROM_EMAIL,
                                       [u.email])
                message.content_subtype = 'html'
                message.send(fail_silently=True)

    def as_html(self, extra_context=None):
        context = {'newsletter': self,
                   'site_settings': self.site_settings,
                   'site': self.site_settings.site}
        if extra_context:
            context.update(extra_context)
        return render_to_string('localtv/admin/newsletter.html',
                                context)


class WidgetSettingsManager(SiteRelatedManager):
    def _new_entry(self, site, using):
        singleton = super(WidgetSettingsManager, self)._new_entry(site, using)
        try:
            site_settings = SiteSettings._default_manager.db_manager(
                using).get(site=site)
        except SiteSettings.DoesNotExist:
            pass
        else:
            if site_settings.logo:
                site_settings.logo.open()
                singleton.icon = site_settings.logo
                cf = ContentFile(site_settings.logo.read())
                singleton.save_thumbnail_from_file(cf)
        return singleton


class WidgetSettings(Thumbnailable):
    """
    A Model which represents the options for controlling the widget creator.
    """
    site = models.OneToOneField(Site)

    title = models.CharField(max_length=250, blank=True)
    title_editable = models.BooleanField(default=True)

    icon = models.ImageField(upload_to='localtv/widget_icon', blank=True)
    icon_editable = models.BooleanField(default=False)

    css = models.FileField(upload_to='localtv/widget_css', blank=True)
    css_editable = models.BooleanField(default=False)

    bg_color = models.CharField(max_length=20, blank=True)
    bg_color_editable = models.BooleanField(default=False)

    text_color = models.CharField(max_length=20, blank=True)
    text_color_editable = models.BooleanField(default=False)

    border_color = models.CharField(max_length=20, blank=True)
    border_color_editable = models.BooleanField(default=False)

    objects = WidgetSettingsManager()

    def get_title_or_reasonable_default(self):
        # Is the title worth using? If so, use that.
        use_title = True
        if self.title.endswith('example.com'):
            use_title = False
        if not self.title:
            use_title = False

        # Okay, so either we return the title, or a sensible default
        if use_title:
            return django.utils.html.escape(self.title)
        return self.generate_reasonable_default_title()

    def generate_reasonable_default_title(self):
        prefix = 'Watch Videos on %s'

        # Now, work on calculating what goes at the end.
        site = Site.objects.get_current()

        # The default suffix is a self-link. If the site name and
        # site domain are plausible, do that.
        if ((site.name and site.name.lower() != 'example.com') and
            (site.domain and site.domain.lower() != 'example.com')):
            suffix = '<a href="http://%s/">%s</a>' % (
                site.domain, django.utils.html.escape(site.name))

        # First, we try the site name, if that's a nice string.
        elif site.name and site.name.lower() != 'example.com':
            suffix = site.name

        # Else, we try the site domain, if that's not example.com
        elif site.domain.lower() != 'example.com':
            suffix = site.domain

        else:
            suffix = 'our video site'

        return prefix % suffix


class Source(Thumbnailable):
    """
    An abstract base class to represent things which are sources of multiple
    videos.  Current subclasses are Feed and SavedSearch.
    """
    id = models.AutoField(primary_key=True)
    site = models.ForeignKey(Site)
    auto_approve = models.BooleanField(default=False)
    auto_update = models.BooleanField(default=True,
                                      help_text=_("If selected, new videos will"
                                                  " automatically be imported "
                                                  "from this source."))
    user = models.ForeignKey('auth.User', null=True, blank=True)
    auto_categories = models.ManyToManyField("Category", blank=True)
    auto_authors = models.ManyToManyField("auth.User", blank=True,
                                          related_name='auto_%(class)s_set')

    class Meta:
        abstract = True

    def update(self, video_iter, source_import, using='default',
               clear_rejected=False):
        """
        Imports videos from a feed/search.  `videos` is an iterable which
        returns :class:`vidscraper.suites.base.Video` objects.  We use
        :method:`.Video.from_vidscraper_video` to map the Vidscraper fields to
        Video attributes.

        If ``clear_rejected`` is ``True``, rejected versions of videos that are
        found in the ``video_iter`` will be deleted and re-imported.

        """
        author_pks = list(self.auto_authors.values_list('pk', flat=True))
        category_pks = list(self.auto_categories.values_list('pk', flat=True))

        import_opts = source_import.__class__._meta

        from localtv.tasks import video_from_vidscraper_video, mark_import_pending

        total_videos = 0

        for vidscraper_video in video_iter:
            total_videos += 1
            try:
                video_from_vidscraper_video.delay(
                    vidscraper_video,
                    site_pk=self.site_id,
                    import_app_label=import_opts.app_label,
                    import_model=import_opts.module_name,
                    import_pk=source_import.pk,
                    status=Video.PENDING,
                    author_pks=author_pks,
                    category_pks=category_pks,
                    clear_rejected=clear_rejected,
                    using=using)
            except:
                source_import.handle_error(
                    'Import task creation failed for %r' % (
                        vidscraper_video.url,),
                    is_skip=True,
                    with_exception=True,
                    using=using)

        source_import.__class__._default_manager.using(using).filter(
            pk=source_import.pk
        ).update(
            total_videos=total_videos
        )
        mark_import_pending.delay(import_app_label=import_opts.app_label,
                                  import_model=import_opts.module_name,
                                  import_pk=source_import.pk,
                                  using=using)


class Feed(Source):
    """
    Feed to pull videos in from.

    If the same feed is used on two different sites, they will require two
    separate entries here.

    Fields:
      - feed_url: The location of this field
      - site: which site this feed belongs to
      - name: human readable name for this feed
      - webpage: webpage that this feed\'s content is associated with
      - description: human readable description of this item
      - last_updated: last time we ran self.update_items()
      - when_submitted: when this feed was first registered on this site
      - status: one of Feed.STATUS_CHOICES
      - etag: used to see whether or not the feed has changed since our last
        update.
      - auto_approve: whether or not to set all videos in this feed to approved
        during the import process
      - user: a user that submitted this feed, if any
      - auto_categories: categories that are automatically applied to videos on
        import
      - auto_authors: authors that are automatically applied to videos on
        import
    """
    INACTIVE = 0
    ACTIVE = 1

    STATUS_CHOICES = (
        (INACTIVE, _(u'Inactive')),
        (ACTIVE, _(u'Active')),
    )

    feed_url = models.URLField(verify_exists=False)
    name = models.CharField(max_length=250)
    webpage = models.URLField(verify_exists=False, blank=True)
    description = models.TextField()
    last_updated = models.DateTimeField()
    when_submitted = models.DateTimeField(auto_now_add=True)
    etag = models.CharField(max_length=250, blank=True)
    calculated_source_type = models.CharField(max_length=255, blank=True, default='')
    status = models.IntegerField(choices=STATUS_CHOICES, default=INACTIVE)

    class Meta:
        unique_together = (
            ('feed_url', 'site'))
        get_latest_by = 'last_updated'

    def __unicode__(self):
        return self.name

    @models.permalink
    def get_absolute_url(self):
        return ('localtv_list_feed', [self.pk])

    def update(self, using='default', **kwargs):
        """
        Fetch and import new videos from this feed.

        """
        try:
            FeedImport.objects.using(using).get(source=self,
                                                status=FeedImport.STARTED)
        except FeedImport.DoesNotExist:
            pass
        else:
            logging.info('Skipping import of %s: already in progress' % self)
            return

        feed_import = FeedImport.objects.db_manager(using).create(source=self,
                                                auto_approve=self.auto_approve)

        video_iter = vidscraper.auto_feed(
            self.feed_url,
            crawl=(getattr(self, 'status', True) == 0),
            api_keys=lsettings.API_KEYS,
        )

        try:
            video_iter.load()
        except Exception:
            feed_import.last_activity = datetime.datetime.now()
            feed_import.status = FeedImport.FAILED
            feed_import.save()
            feed_import.handle_error(u'Skipping import of %s: error loading the'
                                     u' feed' % self,
                                     with_exception=True, using=using)
            return

        self.etag = getattr(video_iter, 'etag', None) or ''
        self.last_updated = (getattr(video_iter, 'last_modified', None) or
                                 datetime.datetime.now())
        self.save()

        super(Feed, self).update(video_iter, source_import=feed_import,
                                 using=using, **kwargs)

    def source_type(self):
        return self.calculated_source_type

    def _calculate_source_type(self):
        video_service = self.video_service()
        if video_service is None:
            return u'Feed'
        else:
            return u'User: %s' % video_service

    def video_service(self):
        for service, regexp in VIDEO_SERVICE_REGEXES:
            if re.search(regexp, self.feed_url, re.I):
                return service


def pre_save_set_calculated_source_type(instance, **kwargs):
    # Always save the calculated_source_type
    instance.calculated_source_type = instance._calculate_source_type()
    # Plus, if the name changed, we have to recalculate all the Videos that depend on us.
    try:
        v = Feed.objects.using(instance._state.db).get(id=instance.id)
    except Feed.DoesNotExist:
        return instance
    if v.name != instance.name:
        # recalculate all the sad little videos' calculated_source_type
        for vid in instance.video_set.all():
            vid.save()
models.signals.pre_save.connect(pre_save_set_calculated_source_type,
                                sender=Feed)


class Category(MPTTModel):
    """
    A category for videos to be contained in.

    Categories and tags aren't too different functionally, but categories are
    more strict as they can't be defined by visitors.  Categories can also be
    hierarchical.

    Fields:
     - site: A link to the django.contrib.sites.models.Site object this object
       is bound to
     - name: Name of this category
     - slug: a slugified verison of the name, used to create more friendly URLs
     - logo: An image to associate with this category
     - description: human readable description of this item
     - parent: Reference to another Category.  Allows you to have heirarchical
       categories.
    """
    site = models.ForeignKey(Site)
    name = models.CharField(
        max_length=80, verbose_name='Category Name',
        help_text=_("The name is used to identify the category almost "
                    "everywhere; for example, under a video or in a "
                    "category widget."))
    slug = models.SlugField(
        verbose_name='Category Slug',
        help_text=_("The \"slug\" is the URL-friendly version of the name.  It "
                    "is usually lower-case and contains only letters, numbers "
                    "and hyphens."))
    logo = models.ImageField(
        upload_to="localtv/category_logos", blank=True,
        verbose_name='Thumbnail/Logo',
        help_text=_("Optional. For example: a leaf for 'environment' or the "
                    "logo of a university department."))
    description = models.TextField(
        blank=True, verbose_name='Description (HTML)',
        help_text=_("Optional. The description is not prominent by default, but"
                    " some themes may show it."))
    parent = models.ForeignKey(
        'self', blank=True, null=True,
        related_name='child_set',
        verbose_name='Category Parent',
        help_text=_("Categories, unlike tags, can have a hierarchy."))

    class MPTTMeta:
        order_insertion_by = ['name']

    class Meta:
        unique_together = (
            ('slug', 'site'),
            ('name', 'site'))

    def __unicode__(self):
        return self.name

    def dashes(self):
        """
        Returns a string of em dashes equal to the :class:`Category`\ 's
        level. This is used to indent the category name in the admin
        templates.

        """
        return mark_safe('&mdash;' * self.level)

    @models.permalink
    def get_absolute_url(self):
        return ('localtv_category', [self.slug])

    def approved_set(self):
        """
        Returns active videos for the category and its subcategories, ordered
        by decreasing best date.
        
        """
        opts = self._mptt_meta

        lookups = {
            'status': Video.ACTIVE,
            'categories__left__gte': getattr(self, opts.left_attr),
            'categories__left__lte': getattr(self, opts.right_attr),
            'categories__tree_id': getattr(self, opts.tree_id_attr)
        }
        lookups = self._tree_manager._translate_lookups(**lookups)
        return Video.objects.filter(**lookups).distinct()
    approved_set = property(approved_set)

    def unique_error_message(self, model_class, unique_check):
        return 'Category with this %s already exists.' % (
            unique_check[0],)


class SavedSearch(Source):
    """
    A set of keywords to regularly pull in new videos from.

    There's an administrative interface for doing "live searches"

    Fields:
     - site: site this savedsearch applies to
     - query_string: a whitespace-separated list of words to search for.  Words
       starting with a dash will be processed as negative query terms
     - when_created: date and time that this search was saved.
    """
    query_string = models.TextField()
    when_created = models.DateTimeField(auto_now_add=True)

    def __unicode__(self):
        return self.query_string

    def update(self, using='default', **kwargs):
        """
        Fetch and import new videos from this search.

        """
        try:
            SearchImport.objects.using(using).get(source=self,
                                                  status=SearchImport.STARTED)
        except SearchImport.DoesNotExist:
            pass
        else:
            logging.info('Skipping import of %s: already in progress' % self)
            return

        search_import = SearchImport.objects.db_manager(using).create(
            source=self,
            auto_approve=self.auto_approve
        )

        searches = vidscraper.auto_search(
            self.query_string,
            crawl=True,
            api_keys=lsettings.API_KEYS,
        )

        video_iters = []
        for video_iter in searches.values():
            try:
                video_iter.load()
            except Exception:
                search_import.handle_error(u'Skipping import of search results '
                               u'from %s' % video_iter.suite.__class__.__name__,
                               with_exception=True, using=using)
                continue
            video_iters.append(video_iter)

        if video_iters:
            super(SavedSearch, self).update(itertools.chain(*video_iters),
                                            source_import=search_import,
                                            using=using, **kwargs)
        else:
            # Mark the import as failed if none of the searches could load.
            search_import.status = SearchImport.FAILED
            search_import.last_activity = datetime.datetime.now()
            search_import.save()
            logging.debug('All searches failed for %s' % self)

    def source_type(self):
        return u'Search'


class SourceImportIndex(models.Model):
    video = models.OneToOneField('Video', unique=True)
    index = models.PositiveIntegerField(blank=True, null=True)
    
    class Meta:
        abstract = True


class FeedImportIndex(SourceImportIndex):
    source_import = models.ForeignKey('FeedImport', related_name='indexes')


class SearchImportIndex(SourceImportIndex):
    source_import = models.ForeignKey('SearchImport', related_name='indexes')
    #: This is just the name of the suite that was used to get this index.
    suite = models.CharField(max_length=30)


class SourceImportError(models.Model):
    message = models.TextField()
    traceback = models.TextField(blank=True)
    is_skip = models.BooleanField(help_text="Whether this error represents a "
                                            "video that was skipped.")
    datetime = models.DateTimeField(auto_now_add=True)

    class Meta:
        abstract = True


class FeedImportError(SourceImportError):
    source_import = models.ForeignKey('FeedImport', related_name='errors')


class SearchImportError(SourceImportError):
    source_import = models.ForeignKey('SearchImport', related_name='errors')


class SourceImport(models.Model):
    STARTED = 'started'
    PENDING = 'pending'
    COMPLETE = 'complete'
    FAILED = 'failed'
    STATUS_CHOICES = (
        (STARTED, _('Started')),
        (PENDING, _('Pending haystack updates')),
        (COMPLETE, _('Complete')),
        (FAILED, _('Failed'))
    )
    start = models.DateTimeField(auto_now_add=True)
    last_activity = models.DateTimeField(blank=True, null=True)
    total_videos = models.PositiveIntegerField(blank=True, null=True)
    videos_imported = models.PositiveIntegerField(default=0)
    videos_skipped = models.PositiveIntegerField(default=0)
    #: Caches the auto_approve of the search on the import, so that the imported
    #: videos can be approved en masse at the end of the import based on the
    #: settings at the beginning of the import.
    auto_approve = models.BooleanField()
    status = models.CharField(max_length=10, choices=STATUS_CHOICES,
                              default=STARTED)

    class Meta:
        get_latest_by = 'start'
        ordering = ['-start']
        abstract = True

    def is_running(self):
        """
        Returns True if the SourceImport is currently running.
        """
        return self.status in (self.STARTED, self.PENDING)

    def set_video_source(self, video):
        """
        Sets the value of the correct field on the ``video`` to mark it as
        having the same source as this import. Must be implemented by
        subclasses.

        """
        raise NotImplementedError

    def get_videos(self, using='default'):
        raise NotImplementedError

    def handle_error(self, message, is_skip=False, with_exception=False,
                     using='default'):
        """
        Logs the error with the default logger and to the database.

        :param message: A human-friendly description of the error that does
                        not contain sensitive information.
        :param is_skip: ``True`` if the error results in a video being skipped.
                        Default: False.
        :param with_exception: ``True`` if exception information should be
                               recorded. Default: False.
        :param using: The database to use. Default: 'default'.

        """
        if with_exception:
            exc_info = sys.exc_info()
            logging.warn(message, exc_info=exc_info)
            tb = ''.join(traceback.format_exception(*exc_info))
        else:
            logging.warn(message)
            tb = ''
        self.errors.db_manager(using).create(message=message,
                                             source_import=self,
                                             traceback=tb,
                                             is_skip=is_skip)
        if is_skip:
            self.__class__._default_manager.using(using).filter(pk=self.pk
                        ).update(videos_skipped=models.F('videos_skipped') + 1)

    def get_index_creation_kwargs(self, video, vidscraper_video):
        return {
            'source_import': self,
            'video': video,
            'index': vidscraper_video.index
        }

    def handle_video(self, video, vidscraper_video, using='default'):
        """
        Creates an index instance connecting the video to this import.

        :param video: The :class:`Video` instance which was imported.
        :param vidscraper_video: The original video from :mod:`vidscraper`.
        :param using: The database alias to use. Default: 'default'

        """
        self.indexes.db_manager(using).create(
                    **self.get_index_creation_kwargs(video, vidscraper_video))
        self.__class__._default_manager.using(using).filter(pk=self.pk
                    ).update(videos_imported=models.F('videos_imported') + 1)


class FeedImport(SourceImport):
    source = models.ForeignKey(Feed, related_name='imports')

    def set_video_source(self, video):
        video.feed_id = self.source_id

    def get_videos(self, using='default'):
        return Video.objects.using(using).filter(
                                        feedimportindex__source_import=self)


class SearchImport(SourceImport):
    source = models.ForeignKey(SavedSearch, related_name='imports')

    def set_video_source(self, video):
        video.search_id = self.source_id

    def get_videos(self, using='default'):
        return Video.objects.using(using).filter(
                                        searchimportindex__source_import=self)

    def get_index_creation_kwargs(self, video, vidscraper_video):
        kwargs = super(SearchImport, self).get_index_creation_kwargs(video,
                                                            vidscraper_video)
        kwargs['suite'] = vidscraper_video.suite.__class__.__name__
        return kwargs


class VideoBase(models.Model):
    """
    Base class between Video and OriginalVideo.  It would be simple enough to
    duplicate these fields, but this way it's easier to add more points of
    duplication in the future.
    """
    name = models.CharField(verbose_name="Video Name", max_length=250)
    description = models.TextField(verbose_name="Video Description (optional)",
                                   blank=True)
    thumbnail_url = models.URLField(verbose_name="Thumbnail URL (optional)",
                                    verify_exists=False, blank=True,
                                    max_length=400)

    class Meta:
        abstract = True

class OriginalVideo(VideoBase):

    VIDEO_ACTIVE, VIDEO_DELETED, VIDEO_DELETE_PENDING = range(3)

    video = models.OneToOneField('Video', related_name='original')
    thumbnail_updated = models.DateTimeField(blank=True)
    remote_video_was_deleted = models.IntegerField(default=VIDEO_ACTIVE)
    remote_thumbnail_hash = models.CharField(max_length=64, default='')

    taggeditem_set = generic.GenericRelation(tagging.models.TaggedItem,
                                             content_type_field='content_type',
                                             object_id_field='object_id')

    def changed_fields(self, override_vidscraper_result=None):
        """
        Check our video for new data.
        """
        video = self.video
        if not video.website_url:
            # we shouldn't have been created, but either way we can't do
            # anything here
            self.delete()
            return {}

        remote_video_was_deleted = False
        fields = ['title', 'description', 'tags', 'thumbnail_url']
        if override_vidscraper_result is not None:
            vidscraper_video = override_vidscraper_result
        else:
            try:
                vidscraper_video = vidscraper.auto_scrape(
                                                video.website_url,
                                                fields=fields,
                                                api_keys=lsettings.API_KEYS)
            except vidscraper.errors.VideoDeleted:
                remote_video_was_deleted = True
            except urllib2.URLError:
                # some kind of error Vidscraper couldn't handle; log it and
                # move on.
                logging.warning('exception while checking %r',
                                video.website_url, exc_info=True)
                return {}

        # Now that we have the "scraped_data", analyze it: does it look like
        # a skeletal video, with no data? Then we infer it was deleted.
        if remote_video_was_deleted or all(not getattr(vidscraper_video, field)
                                           for field in fields):
            remote_video_was_deleted = True
        # If the scraped_data has all None values, then infer that the remote video was
        # deleted.

        if remote_video_was_deleted:
            if self.remote_video_was_deleted == OriginalVideo.VIDEO_DELETED:
                return {} # We already notified the admins of the deletion.
            else:
                return {'deleted': True}
        elif self.remote_video_was_deleted:
            return {'deleted': False}

        changed_fields = {}

        for field in fields:
            if field == 'tags': # special case tag checking
                if vidscraper_video.tags is None:
                    # failed to get tags, so don't send a spurious change
                    # message
                    continue
                new = utils.unicode_set(vidscraper_video.tags)
                if getattr(settings, 'FORCE_LOWERCASE_TAGS'):
                    new = utils.unicode_set(name.lower() for name in new)
                old = utils.unicode_set(self.tags)
                if new != old:
                    changed_fields[field] = new
            elif field == 'thumbnail_url':
                if vidscraper_video.thumbnail_url != self.thumbnail_url:
                    changed_fields[field] = vidscraper_video.thumbnail_url
                else:
                    right_now = datetime.datetime.utcnow()
                    if self._remote_thumbnail_appears_changed():
                        changed_fields['thumbnail_updated'] = right_now
            else:
                if field == 'title':
                    model_field = 'name'
                else:
                    model_field = field
                if (utils.normalize_newlines(
                        getattr(vidscraper_video, field)) !=
                    utils.normalize_newlines(
                        getattr(self, model_field))):
                    changed_fields[model_field] = getattr(vidscraper_video, field)

        return changed_fields

    def originals_for_changed_fields(self, changed_fields):
        '''The OriginalVideo emails need to say not just the new data, but also
        provide the value that was in the OriginalVideo object just before the
        email is sent.

        This function takes a changed_fields dictionary, and uses its keys to
        figure out what relevant snapshotted information would help the user
        contextualize the changed_fields data.'''
        old_fields = {}

        if 'deleted' in changed_fields:
            return old_fields

        for key in changed_fields:
            old_fields[key] = getattr(self, key)

        return old_fields

    def _remote_thumbnail_appears_changed(self):
        '''This private method checks if the remote thumbnail has been updated.

        It takes no arguments, because you are only supposed to call it
        when the remote video service did not give us a new thumbnail URL.

        It returns a boolean. True, if and only if the remote video has:

        * a Last-Modified header indicating it has been modified, and
        * HTTP response body that hashes to a different SHA1 than the
          one we stored.

        It treats "self" as read-only.'''
        # because the data might have changed, check to see if the
        # thumbnail has been modified
        made_time = time.mktime(self.thumbnail_updated.utctimetuple())
        # we take made_time literally, because the localtv app MUST
        # be storing UTC time data in the column.
        modified = email.utils.formatdate(made_time,
                                          usegmt=True)
        request = urllib2.Request(self.thumbnail_url)
        request.add_header('If-Modified-Since', modified)
        try:
            response = urllib2.build_opener().open(request)
        except urllib2.HTTPError:
            # We get this for 304, but we'll just ignore all the other
            # errors too
            return False
        else:
            if response.info().get('Last-modified', modified) == \
                    modified:
                # hasn't really changed, or doesn't exist
                return False

        # If we get here, then the remote server thinks that the file is fresh.
        # We should check its SHA1 hash against the one we have stored.
        new_sha1 = utils.hash_file_obj(response)

        if new_sha1 == self.remote_thumbnail_hash:
            # FIXME: Somehow alert downstream layers that it is safe to update
            # the modified-date in the database.
            return False # bail out early, empty -- the image is the same

        # Okay, so the hashes do not match; the remote image truly has changed.
        # Let's report the timestamp as having a Last-Modified date of right now.
        return True

    def send_deleted_notification(self):
        if self.remote_video_was_deleted == OriginalVideo.VIDEO_DELETE_PENDING:
            from localtv.utils import send_notice
            t = loader.get_template('localtv/admin/video_deleted.txt')
            c = Context({'video': self.video})
            subject = '[%s] Video Deleted: "%s"' % (
                self.video.site.name, self.video.name)
            message = t.render(c)
            send_notice('admin_video_updated', subject, message,
                        site_settings=SiteSettings.objects.get_cached(
                                            site=self.video.site,
                                            using=self._state.db))
            # Update the OriginalVideo to show that we sent this notification
            # out.
            self.remote_video_was_deleted = OriginalVideo.VIDEO_DELETED
        else:
            # send the message next time
            self.remote_video_was_deleted = OriginalVideo.VIDEO_DELETE_PENDING
        self.save()

    def update(self, override_vidscraper_result = None):
        from localtv.utils import get_or_create_tags

        changed_fields = self.changed_fields(override_vidscraper_result)
        if not changed_fields:
            return # don't need to do anything

        # Was the remote video deleted?
        if changed_fields.pop('deleted', None):
            # Have we already sent the notification
            # Mark inside the OriginalVideo that the video has been deleted.
            # Yes? Uh oh.
            self.send_deleted_notification()
            return # Stop processing here.

        original_values = self.originals_for_changed_fields(changed_fields)

        changed_model = False
        for field in changed_fields.copy():
            if field == 'tags': # special case tag equality
                if set(self.tags) == set(self.video.tags):
                    self.tags = self.video.tags = get_or_create_tags(
                        changed_fields.pop('tags'))
            elif field in ('thumbnail_url', 'thumbnail_updated'):
                if self.thumbnail_url == self.video.thumbnail_url:
                    value = changed_fields.pop(field)
                    if field == 'thumbnail_url':
                        self.thumbnail_url = self.video.thumbnail_url = value
                    changed_model = True
                    from localtv.tasks import (video_save_thumbnail,
                                               CELERY_USING)
                    video_save_thumbnail.delay(self.video.pk,
                                               using=CELERY_USING)
            elif getattr(self, field) == getattr(self.video, field):
                value = changed_fields.pop(field)
                setattr(self, field, value)
                setattr(self.video, field, value)
                changed_model = True

        if self.remote_video_was_deleted:
            self.remote_video_was_deleted = OriginalVideo.VIDEO_ACTIVE
            changed_model = True

        if changed_model:
            self.save()
            self.video.save()

        if not changed_fields: # modified them all
            return

        self.send_updated_notification(changed_fields, original_values)

    def send_updated_notification(self, changed_fields, originals_for_changed_fields):
        from localtv.utils import send_notice, get_or_create_tags

        # Create a custom hodge-podge of changed fields and the original values
        hodge_podge = {}
        for key in changed_fields:
            hodge_podge[key] = (
                changed_fields[key],
                originals_for_changed_fields.get(key, None))

        t = loader.get_template('localtv/admin/video_updated.txt')
        c = Context({'video': self.video,
                     'original': self,
                     'changed_fields': hodge_podge})
        subject = '[%s] Video Updated: "%s"' % (
            self.video.site.name, self.video.name)
        message = t.render(c)
        send_notice('admin_video_updated', subject, message,
                    site_settings=SiteSettings.objects.get_cached(
                                        site=self.video.site,
                                        using=self._state.db))

        # And update the self instance to reflect the changes.
        for field in changed_fields:
            if field == 'tags':
                self.tags = get_or_create_tags(changed_fields[field])
            else:
                setattr(self, field, changed_fields[field])
        self.save()


class Video(Thumbnailable, VideoBase):
    """
    Fields:
     - name: Name of this video
     - site: Site this video is attached to
     - description: Video description
     - tags: A list of Tag objects associated with this item
     - categories: Similar to Tags
     - authors: the person/people responsible for this video
     - file_url: The file this object points to (if any) ... if not
       provided, at minimum we need the embed_code for the item.
     - file_url_length: size of the file, in bytes
     - file_url_mimetype: mimetype of the file
     - when_submitted: When this item was first entered into the
       database
     - when_approved: When this item was marked to appear publicly on
       the site
     - when_published: When this file was published at its original
       source (if known)
     - last_featured: last time this item was featured.
     - status: one of Video.STATUS_CHOICES
     - feed: which feed this item came from (if any)
     - website_url: The page that this item is associated with.
     - embed_code: code used to embed this item.
     - flash_enclosure_url: Crappy enclosure link that doesn't
       actually point to a url.. the kind crappy flash video sites
       give out when they don't actually want their enclosures to
       point to video files.
     - guid: data used to identify this video
     - has_thumbnail: whether or not this video has a thumbnail
     - thumbnail_url: url to the thumbnail, if such a thing exists
     - thumbnail_extension: extension of the *internal* thumbnail, saved on the
       server (usually paired with the id, so we can determine "1123.jpg" or
       "1186.png"
     - user: if not None, the user who submitted this video
     - search: if not None, the SavedSearch from which this video came
     - video_service_user: if not blank, the username of the user on the video
       service who owns this video.  We can figure out the service from the
       website_url.
     - contact: a free-text field for anonymous users to specify some contact
       info
     - notes: a free-text field to add notes about the video
    """
    UNAPPROVED = 0
    ACTIVE = 1
    REJECTED = 2
    PENDING = 3

    STATUS_CHOICES = (
        (UNAPPROVED, _(u'Unapproved')),
        (ACTIVE, _(u'Active')),
        (REJECTED, _(u'Rejected')),
        (PENDING, _(u'Waiting on import to finish')),
    )

    site = models.ForeignKey(Site)
    categories = models.ManyToManyField(Category, blank=True)
    authors = models.ManyToManyField('auth.User', blank=True,
                                     related_name='authored_set')
    file_url = models.URLField(verify_exists=False, blank=True,
                               max_length=2048)
    file_url_length = models.IntegerField(null=True, blank=True)
    file_url_mimetype = models.CharField(max_length=60, blank=True)
    when_modified = models.DateTimeField(auto_now=True,
                                         db_index=True,
                                         default=datetime.datetime.now)
    when_submitted = models.DateTimeField(auto_now_add=True)
    when_approved = models.DateTimeField(null=True, blank=True)
    when_published = models.DateTimeField(null=True, blank=True)
    last_featured = models.DateTimeField(null=True, blank=True)
    status = models.IntegerField(choices=STATUS_CHOICES, default=UNAPPROVED)
    feed = models.ForeignKey(Feed, null=True, blank=True)
    website_url = models.URLField(
        verbose_name='Original Video Page URL (optional)',
        max_length=2048,
        verify_exists=False,
        blank=True)
    embed_code = models.TextField(verbose_name="Video <embed> code", blank=True)
    flash_enclosure_url = models.URLField(verify_exists=False, max_length=2048,
                                          blank=True)
    guid = models.CharField(max_length=250, blank=True)
    user = models.ForeignKey('auth.User', null=True, blank=True)
    search = models.ForeignKey(SavedSearch, null=True, blank=True)
    video_service_user = models.CharField(max_length=250, blank=True)
    video_service_url = models.URLField(verify_exists=False, blank=True)
    contact = models.CharField(verbose_name='E-mail (optional)', max_length=250,
                               blank=True)
    notes = models.TextField(verbose_name='Notes (optional)', blank=True)
    calculated_source_type = models.CharField(max_length=255, blank=True, default='')

    objects = VideoManager()

    taggeditem_set = generic.GenericRelation(tagging.models.TaggedItem,
                                             content_type_field='content_type',
                                             object_id_field='object_id')

    class Meta:
        ordering = ['-when_submitted']
        get_latest_by = 'when_modified'

    def __unicode__(self):
        return self.name

    def clean(self):
        if not self.embed_code and not self.file_url:
            raise ValidationError("Video has no embed code or file url.")

        qs = Video.objects.using(self._state.db).filter(site=self.site_id
                                              ).exclude(status=Video.REJECTED)

        if self.pk is not None:
            qs = qs.exclude(pk=self.pk)

        if self.guid and qs.filter(guid=self.guid).exists():
            raise ValidationError("Another video with the same guid "
                                  "already exists.")

        if (self.website_url and
            qs.filter(website_url=self.website_url).exists()):
            raise ValidationError("Another video with the same website url "
                                  "already exists.")

        if self.file_url and qs.filter(file_url=self.file_url).exists():
            raise ValidationError("Another video with the same file url "
                                  "already exists.")

    def clear_rejected_duplicates(self):
        """
        Deletes rejected copies of this video based on the file_url,
        website_url, and guid fields.

        """
        if not any((self.website_url, self.file_url, self.guid)):
            return

        q_filter = models.Q()
        if self.website_url:
            q_filter |= models.Q(website_url=self.website_url)
        if self.file_url:
            q_filter |= models.Q(file_url=self.file_url)
        if self.guid:
            q_filter |= models.Q(guid=self.guid)
        qs = Video.objects.using(self._state.db).filter(
            site=self.site_id,
            status=Video.REJECTED).filter(q_filter)
        qs.delete()

    @models.permalink
    def get_absolute_url(self):
        return ('localtv_view_video', (),
                {'video_id': self.id,
                 'slug': slugify(self.name)[:30]})

    def save(self, **kwargs):
        """
        Adds support for an ```update_index`` kwarg, defaulting to ``True``.
        If this kwarg is ``False``, then no index updates will be run by the
        search index.

        """
        # This actually relies on logic in
        # :meth:`QueuedSearchIndex._enqueue_instance`
        self._update_index = kwargs.pop('update_index', True)
        super(Video, self).save(**kwargs)
    save.alters_data = True


    @classmethod
    def from_vidscraper_video(cls, video, status=None, commit=True,
                              using='default', source_import=None, site_pk=None,
                              authors=None, categories=None, update_index=True):
        """
        Builds a :class:`Video` instance from a
        :class:`vidscraper.suites.base.Video` instance. If `commit` is False,
        the :class:`Video` will not be saved, and the created instance will have
        a `save_m2m()` method that must be called after you call `save()`.

        """
        if video.file_url_expires is None:
            file_url = video.file_url
        else:
            file_url = None

        if status is None:
            status = cls.UNAPPROVED
        if site_pk is None:
            site_pk = settings.SITE_ID

        now = datetime.datetime.now()

        instance = cls(
            guid=video.guid or '',
            name=video.title or '',
            description=video.description or '',
            website_url=video.link or '',
            when_published=video.publish_datetime,
            file_url=file_url or '',
            file_url_mimetype=video.file_url_mimetype or '',
            file_url_length=video.file_url_length,
            when_submitted=now,
            when_approved=now if status == cls.ACTIVE else None,
            status=status,
            thumbnail_url=video.thumbnail_url or '',
            embed_code=video.embed_code or '',
            flash_enclosure_url=video.flash_enclosure_url or '',
            video_service_user=video.user or '',
            video_service_url=video.user_url or '',
            site_id=site_pk
        )

        if instance.description:
            soup = BeautifulSoup(video.description)
            for tag in soup.find_all(
                'div', {'class': "miro-community-description"}):
                instance.description = unicode(tag)
                break
            instance.description = sanitize(instance.description,
                                            extra_filters=['img'])

        instance._vidscraper_video = video

        if source_import is not None:
            source_import.set_video_source(instance)

        def save_m2m():
            if authors:
                instance.authors = authors
            elif video.user:
                name = video.user
                if ' ' in name:
                    first, last = name.split(' ', 1)
                else:
                    first, last = name, ''
                author, created = User.objects.db_manager(using).get_or_create(
                    username=name[:30],
                    defaults={'first_name': first[:30],
                              'last_name': last[:30]})
                if created:
                    author.set_unusable_password()
                    author.save()
                    utils.get_profile_model()._default_manager.db_manager(using
                        ).create(user=author, website=video.user_url or '')
                instance.authors = [author]
            if categories:
                instance.categories = categories
            if video.tags:
                if settings.FORCE_LOWERCASE_TAGS:
                    fix = lambda t: t.lower().strip()
                else:
                    fix = lambda t: t.strip()
                tags = set(fix(tag) for tag in video.tags if tag.strip())
                for tag_name in tags:
                    tag, created = \
                        tagging.models.Tag._default_manager.db_manager(
                        using).get_or_create(name=tag_name)
                    tagging.models.TaggedItem._default_manager.db_manager(
                        using).create(
                        tag=tag, object=instance)
            if source_import is not None:
                source_import.handle_video(instance, video, using)
            post_video_from_vidscraper.send(sender=cls, instance=instance,
                                            vidscraper_video=video, using=using)
            if update_index:
                index = connections[using].get_unified_index().get_index(cls)
                index._enqueue_update(instance)

        if commit:
            instance.save(using=using, update_index=False)
            save_m2m()
        else:
            instance._state.db = using
            instance.save_m2m = save_m2m
        return instance

    def get_tags(self):
        if self.pk is None:
            vidscraper_video = getattr(self, '_vidscraper_video', None)
            return getattr(vidscraper_video, 'tags', None) or []
        return self.tags

    def try_to_get_file_url_data(self):
        """
        Do a HEAD request on self.file_url to find information about
        self.file_url_length and self.file_url_mimetype

        Note that while this method fills in those attributes, it does *NOT*
        run self.save() ... so be sure to do so after calling this method!
        """
        if not self.file_url:
            return

        request = urllib2.Request(utils.quote_unicode_url(self.file_url))
        request.get_method = lambda: 'HEAD'
        try:
            http_file = urllib2.urlopen(request)
        except Exception:
            pass
        else:
            self.file_url_length = http_file.headers.get('content-length')
            self.file_url_mimetype = http_file.headers.get('content-type', '')
            if self.file_url_mimetype in ('application/octet-stream', ''):
                # We got a not-useful MIME type; guess!
                guess = mimetypes.guess_type(self.file_url)
                if guess[0] is not None:
                    self.file_url_mimetype = guess[0]

<<<<<<< HEAD
    def save_thumbnail(self):
        """
        Automatically run the entire file saving process... provided we have a
        thumbnail_url, that is.
        """
        if not self.thumbnail_url:
            return

        try:
            remote_file = urllib.urlopen(utils.quote_unicode_url(
                    self.thumbnail_url))
        except httplib.InvalidURL:
            # if the URL isn't valid, erase it and move on
            self.thumbnail_url = ''
            self.has_thumbnail = False
            self.save()
            return

        if remote_file.getcode() != 200:
            logging.info('code %i when getting %r, ignoring',
                         remote_file.getcode(), self.thumbnail_url)
            self.has_thumbnail = False
            self.save()
            return

        try:
            content_thumb = ContentFile(remote_file.read())
        except IOError:
            raise CannotOpenImageUrl('IOError loading %s' % self.thumbnail_url)
        else:
            try:
                self.save_thumbnail_from_file(content_thumb)
            except Exception:
                logging.exception("Error while getting " + repr(self.thumbnail_url))

=======
>>>>>>> 4a47da1e
    def submitter(self):
        """
        Return the user that submitted this video.  If necessary, use the
        submitter from the originating feed or savedsearch.
        """
        if self.user is not None:
            return self.user
        elif self.feed is not None:
            return self.feed.user
        elif self.search is not None:
            return self.search.user
        else:
            # XXX warning?
            return None

    def when(self):
        """
        Simple method for getting the when_published date if the video came
        from a feed or a search, otherwise the when_approved date.
        """
        if SiteSettings.objects.db_manager(self._state.db).get(
            site=self.site_id).use_original_date and \
            self.when_published:
            return self.when_published
        return self.when_approved or self.when_submitted

    def source_type(self):
        if self.id and self.search_id:
            try:
                return u'Search: %s' % self.search
            except SavedSearch.DoesNotExist:
                return u''

        if self.id and self.feed_id:
            try:
                if self.feed.video_service():
                    return u'User: %s: %s' % (
                        self.feed.video_service(),
                        self.feed.name)
                else:
                    return 'Feed: %s' % self.feed.name
            except Feed.DoesNotExist:
                return ''

        if self.video_service_user:
            return u'User: %s: %s' % (self.video_service(),
                                      self.video_service_user)

        return ''

    def video_service(self):
        if not self.website_url:
            return

        url = self.website_url
        for service, regexp in VIDEO_SERVICE_REGEXES:
            if re.search(regexp, url, re.I):
                return service

    def when_prefix(self):
        """
        When videos are bulk imported (from a feed or a search), we list the
        date as "published", otherwise we show 'posted'.
        """
        site_settings = SiteSettings.objects.get_cached(site=self.site_id,
                                                        using=self._state.db)
        if self.when_published and site_settings.use_original_date:
            return 'published'
        else:
            return 'posted'

    @property
    def all_categories(self):
        """
        Returns a set of all the categories to which this video belongs.

        """
        categories = self.categories.all()
        if not categories:
            return categories
        q_list = []
        opts = Category._mptt_meta
        for category in categories:
            l = {
                'left__lte': getattr(category, opts.left_attr),
                'right__gte': getattr(category, opts.right_attr),
                'tree_id': getattr(category, opts.tree_id_attr)
            }
            l = Category._tree_manager._translate_lookups(**l)
            q_list.append(models.Q(**l))
        q = reduce(operator.or_, q_list)
        return Category.objects.filter(q)


def pre_save_video_set_calculated_source_type(instance, **kwargs):
    # Always recalculate the source_type field.
    instance.calculated_source_type = instance.source_type()
models.signals.pre_save.connect(pre_save_video_set_calculated_source_type,
                                sender=Video)


class Watch(models.Model):
    """
    Record of a video being watched.

    fields:
     - video: Video that was watched
     - timestamp: when watched
     - user: user that watched it, if any
     - ip_address: IP address of the user
    """
    video = models.ForeignKey(Video)
    timestamp = models.DateTimeField(auto_now_add=True)
    user = models.ForeignKey('auth.User', blank=True, null=True)
    ip_address = models.IPAddressField()

    @classmethod
    def add(Class, request, video):
        """
        Adds a record of a watched video to the database.  If the request came
        from localhost, check to see if it was forwarded to (hopefully) get the
        right IP address.
        """
        ignored_bots = getattr(settings, 'LOCALTV_WATCH_IGNORED_USER_AGENTS',
                               ('bot', 'spider', 'crawler'))
        user_agent = request.META.get('HTTP_USER_AGENT', '').lower()
        if user_agent and ignored_bots:
            for bot in ignored_bots:
                if bot in user_agent:
                    return

        ip = request.META.get('REMOTE_ADDR', '0.0.0.0')
        if not ipv4_re.match(ip):
            ip = '0.0.0.0'

        if hasattr(request, 'user') and request.user.is_authenticated():
            user = request.user
        else:
            user = None

        try:
            Class(video=video, user=user, ip_address=ip).save()
        except Exception:
            pass


class VideoModerator(CommentModerator):

    def allow(self, comment, video, request):
        site_settings = SiteSettings.objects.get_cached(site=video.site_id,
                                                        using=video._state.db)
        if site_settings.comments_required_login:
            return request.user and request.user.is_authenticated()
        else:
            return True

    def email(self, comment, video, request):
        # we do the import in the function because otherwise there's a circular
        # dependency
        from localtv.utils import send_notice

        site_settings = SiteSettings.objects.get_cached(site=video.site_id,
                                                        using=video._state.db)
        t = loader.get_template('comments/comment_notification_email.txt')
        c = Context({ 'comment': comment,
                      'content_object': video,
                      'user_is_admin': True})
        subject = '[%s] New comment posted on "%s"' % (video.site.name,
                                                       video)
        message = t.render(c)
        send_notice('admin_new_comment', subject, message,
                    site_settings=site_settings)

        admin_new_comment = notification.NoticeType.objects.get(
            label="admin_new_comment")

        if video.user and video.user.email:
            video_comment = notification.NoticeType.objects.get(
                label="video_comment")
            if notification.should_send(video.user, video_comment, "1") and \
               not notification.should_send(video.user,
                                            admin_new_comment, "1"):
               c = Context({ 'comment': comment,
                             'content_object': video,
                             'user_is_admin': False})
               message = t.render(c)
               EmailMessage(subject, message, settings.DEFAULT_FROM_EMAIL,
                            [video.user.email]).send(fail_silently=True)

        comment_post_comment = notification.NoticeType.objects.get(
            label="comment_post_comment")
        previous_users = set()
        for previous_comment in comment.__class__.objects.filter(
            content_type=comment.content_type,
            object_pk=video.pk,
            is_public=True,
            is_removed=False,
            submit_date__lte=comment.submit_date,
            user__email__isnull=False).exclude(
            user__email='').exclude(pk=comment.pk):
            if (previous_comment.user not in previous_users and
                notification.should_send(previous_comment.user,
                                         comment_post_comment, "1") and
                not notification.should_send(previous_comment.user,
                                             admin_new_comment, "1")):
                previous_users.add(previous_comment.user)
                c = Context({ 'comment': comment,
                              'content_object': video,
                              'user_is_admin': False})
                message = t.render(c)
                EmailMessage(subject, message, settings.DEFAULT_FROM_EMAIL,
                             [previous_comment.user.email]).send(fail_silently=True)

    def moderate(self, comment, video, request):
        site_settings = SiteSettings.objects.get_cached(site=video.site_id,
                                                        using=video._state.db)
        if site_settings.screen_all_comments:
            if not getattr(request, 'user'):
                return True
            else:
                return not site_settings.user_is_admin(request.user)
        else:
            return False

moderator.register(Video, VideoModerator)

tagging.register(Video)
tagging.register(OriginalVideo)

def finished(sender, **kwargs):
    SiteSettings.objects.clear_cache()
request_finished.connect(finished)

def tag_unicode(self):
    # hack to make sure that Unicode data gets returned for all tags
    if isinstance(self.name, str):
        self.name = self.name.decode('utf8')
    return self.name

tagging.models.Tag.__unicode__ = tag_unicode


def send_new_video_email(sender, **kwargs):
    site_settings = SiteSettings.objects.get_cached(site=sender.site_id,
                                                   using=sender._state.db)
    if sender.status == Video.ACTIVE:
        # don't send the e-mail for videos that are already active
        return
    t = loader.get_template('localtv/submit_video/new_video_email.txt')
    c = Context({'video': sender})
    message = t.render(c)
    subject = '[%s] New Video in Review Queue: %s' % (sender.site.name,
                                                          sender)
    utils.send_notice('admin_new_submission',
                     subject, message,
                     site_settings=site_settings)

submit_finished.connect(send_new_video_email, weak=False)


def create_email_notices(app, created_models, verbosity, **kwargs):
    notification.create_notice_type('video_comment',
                                    'New comment on your video',
                                    'Someone commented on your video',
                                    default=2,
                                    verbosity=verbosity)
    notification.create_notice_type('comment_post_comment',
                                    'New comment after your comment',
                                    'Someone commented on a video after you',
                                    default=2,
                                    verbosity=verbosity)
    notification.create_notice_type('video_approved',
                                    'Your video was approved',
                                    'An admin approved your video',
                                    default=2,
                                    verbosity=verbosity)
    notification.create_notice_type('newsletter',
                                    'Newsletter',
                                    'Receive an occasional newsletter',
                                    default=2,
                                    verbosity=verbosity)
    notification.create_notice_type('admin_new_comment',
                                    'New comment',
                                    'A comment was submitted to the site',
                                    default=1,
                                    verbosity=verbosity)
    notification.create_notice_type('admin_new_submission',
                                    'New Submission',
                                    'A new video was submitted',
                                    default=1,
                                    verbosity=verbosity)
    notification.create_notice_type('admin_queue_weekly',
                                        'Weekly Queue Update',
                                    'A weekly e-mail of the queue status',
                                    default=1,
                                    verbosity=verbosity)
    notification.create_notice_type('admin_queue_daily',
                                    'Daily Queue Update',
                                    'A daily e-mail of the queue status',
                                    default=1,
                                    verbosity=verbosity)
    notification.create_notice_type('admin_video_updated',
                                    'Video Updated',
                                    'A video from a service was updated',
                                    default=1,
                                    verbosity=verbosity)
    notification.create_notice_type('admin_new_playlist',
                                    'Request for Playlist Moderation',
                                    'A new playlist asked to be public',
                                    default=2,
                                    verbosity=verbosity)

models.signals.post_syncdb.connect(create_email_notices)

def delete_comments(sender, instance, **kwargs):
    from django.contrib.comments import get_model
    get_model().objects.filter(object_pk=instance.pk,
                               content_type__app_label='localtv',
                               content_type__model='video'
                               ).delete()
models.signals.pre_delete.connect(delete_comments,
                                  sender=Video)

def create_original_video(sender, instance=None, created=False, **kwargs):
    if not created:
        return # don't care about saving
    if not instance.website_url:
        # we don't know how to scrape this, so ignore it
        return
    new_data = dict(
        (field.name, getattr(instance, field.name))
        for field in VideoBase._meta.fields)
    OriginalVideo.objects.db_manager(instance._state.db).create(
        video=instance,
        thumbnail_updated=datetime.datetime.now(),
        **new_data)

def save_original_tags(sender, instance, created=False, **kwargs):
    if not created:
        # not a new tagged item
        return
    if not isinstance(instance.object, Video):
        # not a video
        return
    if (instance.object.when_submitted - datetime.datetime.now() >
        datetime.timedelta(seconds=10)):
        return
    try:
        original = instance.object.original
    except OriginalVideo.DoesNotExist:
        return
    tagging.models.TaggedItem.objects.db_manager(instance._state.db).create(
        tag=instance.tag, object=original)

if lsettings.ENABLE_ORIGINAL_VIDEO:
    models.signals.post_save.connect(create_original_video,
                                     sender=Video)
    models.signals.post_save.connect(save_original_tags,
                                     sender=tagging.models.TaggedItem)

### The "stamp" set of features is a performance optimization for large
### deployments of Miro Community.
###
### The VIDEO_PUBLISHED_STAMP updates the mtime of a file whenever a Video instance
### is created or modified. If the stamp file is really old, then you can
### safely skip running management commands like update_index.

def video_published_stamp_signal_listener(sender=None, instance=None, created=False, override_date=None, **kwargs):
    '''The purpose of the change stamp is to create a file on-disk that
    indicates when a new instance of the Video model has been published
    or modified.

    We actually simply update the stamp on every change or deletion to
    Video instances. This is slightly too aggressive: If a Video comes in
    from a feed and is not published, we will update the stamp needlessly.

    That is okay with me for now.
    '''
    update_stamp(name='video-published-stamp', override_date=override_date)

def site_has_at_least_one_feed_stamp_signal_listener(sender=None, instance=None, created=False, override_date=None, **kwargs):
    '''The purpose of this stamp is to signify to management scripts that this
    site has at least one Feed.

    Therefore, it listens to all .save()s on the Feed model and makes sure
    that the site-has-at-least-one-feed-stamp file exists.

    The site-has-at-least-one-feed-stamp stamp is unique in that its modification time
    is not very important.
    '''
    update_stamp(name='site-has-at-least-one-feed-stamp', override_date=override_date)

def site_has_at_least_one_saved_search_stamp_signal_listener(sender=None, instance=None, created=False, override_date=None, **kwargs):
    '''The purpose of this stamp is to signify to management scripts that this
    site has at least one SavedSearch.

    It is mostly the same as site_has_at_least_one_feed_stamp_signal_listener.'''
    update_stamp(name='site-has-at-least-saved-search-stamp', override_date=override_date)

def user_modified_stamp_signal_listener(sender=None, instance=None, created=False, override_date=None, **kwargs):
    '''The purpose of this stamp is to listen to the User model, and whenever
    a User changes (perhaps due to a change in the last_login value), we create
    a file on-disk to say so.

    Note taht this is a little too aggressive: Any change to a User will cause this stamp
    to get updated, not just last_login-related changes.

    That is okay with me for now.
    '''
    update_stamp(name='user-modified-stamp', override_date=override_date)

def video_needs_published_date_stamp_signal_listener(instance=None, **kwargs):
    if instance.when_published is None:
        update_stamp(name='video-needs-published-date-stamp')

def create_or_delete_video_needs_published_date_stamp():
    '''This function takes a look at all the Videos. If there are any
    that have a NULL value for date_published, it updates the stamp.

    If not, it deletes the stamp.'''
    if Video.objects.filter(when_published__isnull=True):
        update_stamp(name='video-needs-published-date-stamp')
    else:
        update_stamp(name='video-needs-published-date-stamp', delete_stamp=True)

def update_stamp(name, override_date=None, delete_stamp=False):
    path = os.path.join(settings.MEDIA_ROOT, '.' + name)
    if delete_stamp:
        try:
            os.unlink(path)
        except OSError, e:
            if e.errno == 2: # does not exist
                pass
            else:
                raise
        return

    try:
        utils.touch(path, override_date=override_date)
    except Exception, e:
        logging.error(e)

if lsettings.ENABLE_CHANGE_STAMPS:
    models.signals.post_save.connect(video_published_stamp_signal_listener,
                                     sender=Video)
    models.signals.post_delete.connect(video_published_stamp_signal_listener,
                                       sender=Video)
    models.signals.post_save.connect(user_modified_stamp_signal_listener,
                                     sender=User)
    models.signals.post_delete.connect(user_modified_stamp_signal_listener,
                                       sender=User)
    models.signals.post_save.connect(site_has_at_least_one_feed_stamp_signal_listener,
                                     sender=Feed)
    models.signals.post_save.connect(site_has_at_least_one_saved_search_stamp_signal_listener,
                                     sender=SavedSearch)
    models.signals.post_save.connect(video_needs_published_date_stamp_signal_listener,
                                     sender=Video)<|MERGE_RESOLUTION|>--- conflicted
+++ resolved
@@ -122,15 +122,6 @@
             content_thumb.close()
             content_thumb = default_storage.open(self.thumbnail_path)
             pil_image = PILImage.open(content_thumb)
-
-<<<<<<< HEAD
-        self.has_thumbnail = True
-        self.save()
-=======
-        if resize:
-            # save any resized versions
-            self.resize_thumbnail(pil_image)
->>>>>>> 4a47da1e
 
     @property
     def thumbnail_path(self):
@@ -378,7 +369,7 @@
 
 class WidgetSettingsManager(SiteRelatedManager):
     def _new_entry(self, site, using):
-        singleton = super(WidgetSettingsManager, self)._new_entry(site, using)
+        ws = super(WidgetSettingsManager, self)._new_entry(site, using)
         try:
             site_settings = SiteSettings._default_manager.db_manager(
                 using).get(site=site)
@@ -387,10 +378,12 @@
         else:
             if site_settings.logo:
                 site_settings.logo.open()
-                singleton.icon = site_settings.logo
+                ws.icon = site_settings.logo
                 cf = ContentFile(site_settings.logo.read())
-                singleton.save_thumbnail_from_file(cf)
-        return singleton
+                ws.save_thumbnail_from_file(cf)
+                ws.has_thumbnail = True
+                ws.save()
+        return ws
 
 
 class WidgetSettings(Thumbnailable):
@@ -1568,44 +1561,6 @@
                 if guess[0] is not None:
                     self.file_url_mimetype = guess[0]
 
-<<<<<<< HEAD
-    def save_thumbnail(self):
-        """
-        Automatically run the entire file saving process... provided we have a
-        thumbnail_url, that is.
-        """
-        if not self.thumbnail_url:
-            return
-
-        try:
-            remote_file = urllib.urlopen(utils.quote_unicode_url(
-                    self.thumbnail_url))
-        except httplib.InvalidURL:
-            # if the URL isn't valid, erase it and move on
-            self.thumbnail_url = ''
-            self.has_thumbnail = False
-            self.save()
-            return
-
-        if remote_file.getcode() != 200:
-            logging.info('code %i when getting %r, ignoring',
-                         remote_file.getcode(), self.thumbnail_url)
-            self.has_thumbnail = False
-            self.save()
-            return
-
-        try:
-            content_thumb = ContentFile(remote_file.read())
-        except IOError:
-            raise CannotOpenImageUrl('IOError loading %s' % self.thumbnail_url)
-        else:
-            try:
-                self.save_thumbnail_from_file(content_thumb)
-            except Exception:
-                logging.exception("Error while getting " + repr(self.thumbnail_url))
-
-=======
->>>>>>> 4a47da1e
     def submitter(self):
         """
         Return the user that submitted this video.  If necessary, use the
