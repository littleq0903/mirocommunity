import datetime
import email.utils
import itertools
import re
import urllib2
import mimetypes
import operator
import os
import logging
import sys
import traceback
import warnings

import time
from bs4 import BeautifulSoup

from django.db import models
from django.conf import settings
from django.contrib.auth.models import User
from django.contrib.comments.moderation import CommentModerator, moderator
from django.contrib.sites.models import Site
from django.contrib.contenttypes import generic
from django.core.exceptions import ValidationError
from django.core.files.storage import default_storage
from django.core.mail import EmailMessage
from django.core.signals import request_finished
from django.core.validators import ipv4_re
from django.template import Context, loader
from django.template.defaultfilters import slugify
import django.utils.html
from django.utils.safestring import mark_safe
from django.utils.translation import ugettext_lazy as _

import vidscraper
from haystack import connections
from mptt.models import MPTTModel

from notification import models as notification
import tagging
import tagging.models

from localtv.templatetags.filters import sanitize
from localtv import utils
from localtv import settings as lsettings
from localtv.managers import SiteRelatedManager, VideoManager
from localtv.signals import post_video_from_vidscraper, submit_finished

def delete_if_exists(path):
    if default_storage.exists(path):
        default_storage.delete(path)

FORCE_HEIGHT_CROP = 1 # arguments for thumbnail resizing
FORCE_HEIGHT_PADDING = 2

VIDEO_SERVICE_REGEXES = (
    ('YouTube', r'http://gdata\.youtube\.com/feeds/'),
    ('YouTube', r'http://(www\.)?youtube\.com/'),
    ('blip.tv', r'http://(.+\.)?blip\.tv/'),
    ('Vimeo', r'http://(www\.)?vimeo\.com/'),
    ('Dailymotion', r'http://(www\.)?dailymotion\.com/rss'))


class Thumbnailable(models.Model):
    """
    A type of Model that has thumbnails generated for it.  Now that we're using
    Daguerre for thumbnails, this is just for backwards compatibility.
    """
    # we set this to "logo" for SiteSettings, 'icon' for  WidgetSettings
    thumbnail_attribute = 'thumbnail'

    class Meta:
        abstract = True

    @property
    def has_thumbnail(self):
        return bool(getattr(self, self.thumbnail_attribute))

    @property
    def thumbnail_path(self):
        thumb_file = getattr(self, self.thumbnail_attribute)
        if thumb_file:
            return thumb_file.name
        else:
            return ''


class SingletonManager(models.Manager):
    def get_current(self):
        current_site_settings = SiteSettings._default_manager.db_manager(
            self.db).get_current()
        singleton, created = self.get_or_create(
            site_settings = current_site_settings)
        if created:
            logging.debug("Created %s." % self.model)
        return singleton


class SiteSettings(Thumbnailable):
    """
    An extension to the django.contrib.sites site model, providing
    localtv-specific data.

    Fields:
     - site: A link to the django.contrib.sites.models.Site object
     - logo: custom logo image for this site
     - background: custom background image for this site (unused?)
     - admins: a collection of Users who have access to administrate this
       site_settings
     - status: one of SiteSettings.STATUS_CHOICES
     - sidebar_html: custom html to appear on the right sidebar of many
       user-facing pages.  Can be whatever's most appropriate for the owners of
       said site.
     - footer_html: HTML that appears at the bottom of most user-facing pages.
       Can be whatever's most appropriate for the owners of said site.
     - about_html: HTML to display on the s about page
     - tagline: displays below the s title on most user-facing pages
     - css: The intention here is to allow  to paste in their own CSS
       here from the admin.  Not used presently, though eventually it should
       be.
     - display_submit_button: whether or not we should allow users to see that
       they can submit videos or not (doesn't affect whether or not they
       actually can though)
     - submission_requires_login: whether or not users need to log in to submit
       videos.
    """

    thumbnail_attribute = 'logo'

    DISABLED = 0
    ACTIVE = 1

    STATUS_CHOICES = (
        (DISABLED, _(u'Disabled')),
        (ACTIVE, _(u'Active')),
    )

    site = models.ForeignKey(Site, unique=True)
    logo = models.ImageField(upload_to=utils.UploadTo('localtv/sitesettings/logo/%Y/%m/%d/'), blank=True)
    background = models.ImageField(upload_to=utils.UploadTo('localtv/sitesettings/background/%Y/%m/%d/'),
                                   blank=True)
    admins = models.ManyToManyField('auth.User', blank=True,
                                    related_name='admin_for')
    status = models.IntegerField(choices=STATUS_CHOICES, default=ACTIVE)
    sidebar_html = models.TextField(blank=True)
    footer_html = models.TextField(blank=True)
    about_html = models.TextField(blank=True)
    tagline = models.CharField(max_length=4096, blank=True)
    css = models.TextField(blank=True)
    display_submit_button = models.BooleanField(default=True)
    submission_requires_login = models.BooleanField(default=False)
    playlists_enabled = models.IntegerField(default=1)
    hide_get_started = models.BooleanField(default=False)

    # ordering options
    use_original_date = models.BooleanField(
        default=True,
        help_text="If set, use the original date the video was posted.  "
        "Otherwise, use the date the video was added to this site.")

    # comments options
    screen_all_comments = models.BooleanField(
        verbose_name='Hold comments for moderation',
        default=True,
        help_text="Hold all comments for moderation by default?")
    comments_required_login = models.BooleanField(
        default=False,
        verbose_name="Require Login",
        help_text="If True, comments require the user to be logged in.")

    objects = SiteRelatedManager()

    def __unicode__(self):
        return u'%s (%s)' % (self.site.name, self.site.domain)

    def user_is_admin(self, user):
        """
        Return True if the given User is an admin for this SiteSettings.
        """
        if not user.is_authenticated() or not user.is_active:
            return False

        if user.is_superuser:
            return True

        return self.admins.filter(pk=user.pk).exists()

    def should_show_dashboard(self):
        '''On /admin/, most sites will see a dashboard that gives them
        information at a glance about the site.

        Some sites want to disable that, which they can do by setting the
        LOCALTV_SHOW_ADMIN_DASHBOARD variable to False.

        In that case (in the default theme) the left-hand navigation
        will omit the link to the Dashboard, and also the dashboard itself
        will be an empty page with a META REFRESH that points to
        /admin/approve_reject/.'''
        return lsettings.SHOW_ADMIN_DASHBOARD


class WidgetSettingsManager(SiteRelatedManager):
    def _new_entry(self, site, using):
        ws = super(WidgetSettingsManager, self)._new_entry(site, using)
        try:
            site_settings = SiteSettings._default_manager.db_manager(
                using).get(site=site)
        except SiteSettings.DoesNotExist:
            pass
        else:
            if site_settings.logo:
                site_settings.logo.open()
                ws.icon = site_settings.logo
                ws.save()
        return ws


class WidgetSettings(Thumbnailable):
    """
    A Model which represents the options for controlling the widget creator.
    """
    thumbnail_attribute = 'icon'

    site = models.OneToOneField(Site)

    title = models.CharField(max_length=250, blank=True)
    title_editable = models.BooleanField(default=True)

    icon = models.ImageField(upload_to=utils.UploadTo('localtv/widgetsettings/icon/%Y/%m/%d/'), blank=True)
    icon_editable = models.BooleanField(default=False)

    css = models.FileField(upload_to=utils.UploadTo('localtv/widgetsettings/css/%Y/%m/%d/'), blank=True)
    css_editable = models.BooleanField(default=False)

    bg_color = models.CharField(max_length=20, blank=True)
    bg_color_editable = models.BooleanField(default=False)

    text_color = models.CharField(max_length=20, blank=True)
    text_color_editable = models.BooleanField(default=False)

    border_color = models.CharField(max_length=20, blank=True)
    border_color_editable = models.BooleanField(default=False)

    objects = WidgetSettingsManager()

    def get_title_or_reasonable_default(self):
        # Is the title worth using? If so, use that.
        use_title = True
        if self.title.endswith('example.com'):
            use_title = False
        if not self.title:
            use_title = False

        # Okay, so either we return the title, or a sensible default
        if use_title:
            return django.utils.html.escape(self.title)
        return self.generate_reasonable_default_title()

    def generate_reasonable_default_title(self):
        prefix = 'Watch Videos on %s'

        # Now, work on calculating what goes at the end.
        site = Site.objects.get_current()

        # The default suffix is a self-link. If the site name and
        # site domain are plausible, do that.
        if ((site.name and site.name.lower() != 'example.com') and
            (site.domain and site.domain.lower() != 'example.com')):
            suffix = '<a href="http://%s/">%s</a>' % (
                site.domain, django.utils.html.escape(site.name))

        # First, we try the site name, if that's a nice string.
        elif site.name and site.name.lower() != 'example.com':
            suffix = site.name

        # Else, we try the site domain, if that's not example.com
        elif site.domain.lower() != 'example.com':
            suffix = site.domain

        else:
            suffix = 'our video site'

        return prefix % suffix


class Source(Thumbnailable):
    """
    An abstract base class to represent things which are sources of multiple
    videos.  Current subclasses are Feed and SavedSearch.
    """
    id = models.AutoField(primary_key=True)
    site = models.ForeignKey(Site)
    thumbnail = models.ImageField(upload_to=utils.UploadTo('localtv/source/thumbnail/%Y/%m/%d/'),
                                  blank=True)

    auto_approve = models.BooleanField(default=False)
    auto_update = models.BooleanField(default=True,
                                      help_text=_("If selected, new videos will"
                                                  " automatically be imported "
                                                  "from this source."))
    user = models.ForeignKey('auth.User', null=True, blank=True)
    auto_categories = models.ManyToManyField("Category", blank=True)
    auto_authors = models.ManyToManyField("auth.User", blank=True,
                                          related_name='auto_%(class)s_set')

    class Meta:
        abstract = True

    def update(self, video_iter, source_import, using='default',
               clear_rejected=False):
        """
        Imports videos from a feed/search.  `videos` is an iterable which
        returns :class:`vidscraper.videos.Video` objects.  We use
        :method:`.Video.from_vidscraper_video` to map the Vidscraper fields to
        Video attributes.

        If ``clear_rejected`` is ``True``, rejected versions of videos that are
        found in the ``video_iter`` will be deleted and re-imported.

        """
        author_pks = list(self.auto_authors.values_list('pk', flat=True))
        category_pks = list(self.auto_categories.values_list('pk', flat=True))

        import_opts = source_import.__class__._meta

        from localtv.tasks import video_from_vidscraper_video, mark_import_pending

        total_videos = 0

        try:
            for vidscraper_video in video_iter:
                total_videos += 1
                try:
                    video_from_vidscraper_video.delay(
                        vidscraper_video,
                        site_pk=self.site_id,
                        import_app_label=import_opts.app_label,
                        import_model=import_opts.module_name,
                        import_pk=source_import.pk,
                        status=Video.PENDING,
                        author_pks=author_pks,
                        category_pks=category_pks,
                        clear_rejected=clear_rejected,
                        using=using)
                except Exception:
                    source_import.handle_error(
                        'Import task creation failed for %r' % (
                            vidscraper_video.url,),
                        is_skip=True,
                        with_exception=True,
                        using=using)
        except Exception:
            source_import.fail(with_exception=True, using=using)
            return

        source_import.__class__._default_manager.using(using).filter(
            pk=source_import.pk
        ).update(
            total_videos=total_videos
        )
        mark_import_pending.delay(import_app_label=import_opts.app_label,
                                  import_model=import_opts.module_name,
                                  import_pk=source_import.pk,
                                  using=using)


class Feed(Source):
    """
    Feed to pull videos in from.

    If the same feed is used on two different sites, they will require two
    separate entries here.

    Fields:
      - feed_url: The location of this field
      - site: which site this feed belongs to
      - name: human readable name for this feed
      - webpage: webpage that this feed\'s content is associated with
      - description: human readable description of this item
      - last_updated: last time we ran self.update_items()
      - when_submitted: when this feed was first registered on this site
      - status: one of Feed.STATUS_CHOICES
      - etag: used to see whether or not the feed has changed since our last
        update.
      - auto_approve: whether or not to set all videos in this feed to approved
        during the import process
      - user: a user that submitted this feed, if any
      - auto_categories: categories that are automatically applied to videos on
        import
      - auto_authors: authors that are automatically applied to videos on
        import
    """
    INACTIVE = 0
    ACTIVE = 1

    STATUS_CHOICES = (
        (INACTIVE, _(u'Inactive')),
        (ACTIVE, _(u'Active')),
    )

    feed_url = models.URLField(verify_exists=False)
    name = models.CharField(max_length=250)
    webpage = models.URLField(verify_exists=False, blank=True)
    description = models.TextField()
    last_updated = models.DateTimeField()
    when_submitted = models.DateTimeField(auto_now_add=True)
    etag = models.CharField(max_length=250, blank=True)
    calculated_source_type = models.CharField(max_length=255, blank=True, default='')
    status = models.IntegerField(choices=STATUS_CHOICES, default=INACTIVE)

    class Meta:
        unique_together = (
            ('feed_url', 'site'))
        get_latest_by = 'last_updated'

    def __unicode__(self):
        return self.name

    @models.permalink
    def get_absolute_url(self):
        return ('localtv_list_feed', [self.pk])

    def update(self, using='default', **kwargs):
        """
        Fetch and import new videos from this feed.

        """
        try:
            FeedImport.objects.using(using).get(source=self,
                                                status=FeedImport.STARTED)
        except FeedImport.DoesNotExist:
            pass
        else:
            logging.info('Skipping import of %s: already in progress' % self)
            return

        feed_import = FeedImport.objects.db_manager(using).create(source=self,
                                                auto_approve=self.auto_approve)

        video_iter = vidscraper.auto_feed(
            self.feed_url,
            max_results=None if self.status == self.INACTIVE else 100,
            api_keys=lsettings.API_KEYS,
        )

        try:
            video_iter.load()
        except Exception:
            feed_import.fail("Data loading failed for {source}",
                             with_exception=True, using=using)
            return

        self.etag = getattr(video_iter, 'etag', None) or ''
        self.last_updated = (getattr(video_iter, 'last_modified', None) or
                                 datetime.datetime.now())
        self.save()

        super(Feed, self).update(video_iter, source_import=feed_import,
                                 using=using, **kwargs)

    def source_type(self):
        return self.calculated_source_type

    def _calculate_source_type(self):
        video_service = self.video_service()
        if video_service is None:
            return u'Feed'
        else:
            return u'User: %s' % video_service

    def video_service(self):
        for service, regexp in VIDEO_SERVICE_REGEXES:
            if re.search(regexp, self.feed_url, re.I):
                return service


def pre_save_set_calculated_source_type(instance, **kwargs):
    # Always save the calculated_source_type
    instance.calculated_source_type = instance._calculate_source_type()
    # Plus, if the name changed, we have to recalculate all the Videos that depend on us.
    try:
        v = Feed.objects.using(instance._state.db).get(id=instance.id)
    except Feed.DoesNotExist:
        return instance
    if v.name != instance.name:
        # recalculate all the sad little videos' calculated_source_type
        for vid in instance.video_set.all():
            vid.save()
models.signals.pre_save.connect(pre_save_set_calculated_source_type,
                                sender=Feed)


class Category(MPTTModel):
    """
    A category for videos to be contained in.

    Categories and tags aren't too different functionally, but categories are
    more strict as they can't be defined by visitors.  Categories can also be
    hierarchical.

    Fields:
     - site: A link to the django.contrib.sites.models.Site object this object
       is bound to
     - name: Name of this category
     - slug: a slugified verison of the name, used to create more friendly URLs
     - logo: An image to associate with this category
     - description: human readable description of this item
     - parent: Reference to another Category.  Allows you to have heirarchical
       categories.
    """
    site = models.ForeignKey(Site)
    name = models.CharField(
        max_length=80, verbose_name='Category Name',
        help_text=_("The name is used to identify the category almost "
                    "everywhere; for example, under a video or in a "
                    "category widget."))
    slug = models.SlugField(
        verbose_name='Category Slug',
        help_text=_("The \"slug\" is the URL-friendly version of the name.  It "
                    "is usually lower-case and contains only letters, numbers "
                    "and hyphens."))
    logo = models.ImageField(
        upload_to=utils.UploadTo('localtv/category/logo/%Y/%m/%d/'),
        blank=True,
        verbose_name='Thumbnail/Logo',
        help_text=_("Optional. For example: a leaf for 'environment' or the "
                    "logo of a university department."))
    description = models.TextField(
        blank=True, verbose_name='Description (HTML)',
        help_text=_("Optional. The description is not prominent by default, but"
                    " some themes may show it."))
    parent = models.ForeignKey(
        'self', blank=True, null=True,
        related_name='child_set',
        verbose_name='Category Parent',
        help_text=_("Categories, unlike tags, can have a hierarchy."))

    class MPTTMeta:
        order_insertion_by = ['name']

    class Meta:
        unique_together = (
            ('slug', 'site'),
            ('name', 'site'))

    def __unicode__(self):
        return self.name

    def dashes(self):
        """
        Returns a string of em dashes equal to the :class:`Category`\ 's
        level. This is used to indent the category name in the admin
        templates.

        """
        return mark_safe('&mdash;' * self.level)

    @models.permalink
    def get_absolute_url(self):
        return ('localtv_category', [self.slug])

    def approved_set(self):
        """
        Returns active videos for the category and its subcategories, ordered
        by decreasing best date.
        
        """
        opts = self._mptt_meta

        lookups = {
            'status': Video.ACTIVE,
            'categories__left__gte': getattr(self, opts.left_attr),
            'categories__left__lte': getattr(self, opts.right_attr),
            'categories__tree_id': getattr(self, opts.tree_id_attr)
        }
        lookups = self._tree_manager._translate_lookups(**lookups)
        return Video.objects.filter(**lookups).distinct()
    approved_set = property(approved_set)

    def unique_error_message(self, model_class, unique_check):
        return 'Category with this %s already exists.' % (
            unique_check[0],)


class SavedSearch(Source):
    """
    A set of keywords to regularly pull in new videos from.

    There's an administrative interface for doing "live searches"

    Fields:
     - site: site this savedsearch applies to
     - query_string: a whitespace-separated list of words to search for.  Words
       starting with a dash will be processed as negative query terms
     - when_created: date and time that this search was saved.
    """
    query_string = models.TextField()
    when_created = models.DateTimeField(auto_now_add=True)

    def __unicode__(self):
        return self.query_string

    def update(self, using='default', **kwargs):
        """
        Fetch and import new videos from this search.

        """
        try:
            SearchImport.objects.using(using).get(source=self,
                                                  status=SearchImport.STARTED)
        except SearchImport.DoesNotExist:
            pass
        else:
            logging.info('Skipping import of %s: already in progress' % self)
            return

        search_import = SearchImport.objects.db_manager(using).create(
            source=self,
            auto_approve=self.auto_approve
        )

        searches = vidscraper.auto_search(
            self.query_string,
            max_results=100,
            api_keys=lsettings.API_KEYS,
        )

        video_iters = []
        for video_iter in searches:
            try:
                video_iter.load()
            except Exception:
                search_import.handle_error(u'Skipping import of search results '
                               u'from %s' % video_iter.__class__.__name__,
                               with_exception=True, using=using)
                continue
            video_iters.append(video_iter)

        if video_iters:
            super(SavedSearch, self).update(itertools.chain(*video_iters),
                                            source_import=search_import,
                                            using=using, **kwargs)
        else:
            # Mark the import as failed if none of the searches could load.
            search_import.fail("All searches failed for {source}",
                               with_exception=False, using=using)

    def source_type(self):
        return u'Search'


class SourceImportIndex(models.Model):
    video = models.OneToOneField('Video', unique=True)
    index = models.PositiveIntegerField(blank=True, null=True)
    
    class Meta:
        abstract = True


class FeedImportIndex(SourceImportIndex):
    source_import = models.ForeignKey('FeedImport', related_name='indexes')


class SearchImportIndex(SourceImportIndex):
    source_import = models.ForeignKey('SearchImport', related_name='indexes')
    #: This is just the name of the suite that was used to get this index.
    suite = models.CharField(max_length=30, blank=True)


class SourceImportError(models.Model):
    message = models.TextField()
    traceback = models.TextField(blank=True)
    is_skip = models.BooleanField(help_text="Whether this error represents a "
                                            "video that was skipped.")
    datetime = models.DateTimeField(auto_now_add=True)

    class Meta:
        abstract = True


class FeedImportError(SourceImportError):
    source_import = models.ForeignKey('FeedImport', related_name='errors')


class SearchImportError(SourceImportError):
    source_import = models.ForeignKey('SearchImport', related_name='errors')


class SourceImport(models.Model):
    STARTED = 'started'
    PENDING = 'pending'
    COMPLETE = 'complete'
    FAILED = 'failed'
    STATUS_CHOICES = (
        (STARTED, _('Started')),
        (PENDING, _('Pending haystack updates')),
        (COMPLETE, _('Complete')),
        (FAILED, _('Failed'))
    )
    start = models.DateTimeField(auto_now_add=True)
    last_activity = models.DateTimeField(blank=True, null=True)
    total_videos = models.PositiveIntegerField(blank=True, null=True)
    videos_imported = models.PositiveIntegerField(default=0)
    videos_skipped = models.PositiveIntegerField(default=0)
    #: Caches the auto_approve of the search on the import, so that the imported
    #: videos can be approved en masse at the end of the import based on the
    #: settings at the beginning of the import.
    auto_approve = models.BooleanField()
    status = models.CharField(max_length=10, choices=STATUS_CHOICES,
                              default=STARTED)

    class Meta:
        get_latest_by = 'start'
        ordering = ['-start']
        abstract = True

    def is_running(self):
        """
        Returns True if the SourceImport is currently running.
        """
        return self.status in (self.STARTED, self.PENDING)

    def set_video_source(self, video):
        """
        Sets the value of the correct field on the ``video`` to mark it as
        having the same source as this import. Must be implemented by
        subclasses.

        """
        raise NotImplementedError

    def get_videos(self, using='default'):
        raise NotImplementedError

    def handle_error(self, message, is_skip=False, with_exception=False,
                     using='default'):
        """
        Logs the error with the default logger and to the database.

        :param message: A human-friendly description of the error that does
                        not contain sensitive information.
        :param is_skip: ``True`` if the error results in a video being skipped.
                        Default: False.
        :param with_exception: ``True`` if exception information should be
                               recorded. Default: False.
        :param using: The database to use. Default: 'default'.

        """
        if with_exception:
            exc_info = sys.exc_info()
            logging.warn(message, exc_info=exc_info)
            tb = ''.join(traceback.format_exception(*exc_info))
        else:
            logging.warn(message)
            tb = ''
        self.errors.db_manager(using).create(message=message,
                                             source_import=self,
                                             traceback=tb,
                                             is_skip=is_skip)
        if is_skip:
            self.__class__._default_manager.using(using).filter(pk=self.pk
                        ).update(videos_skipped=models.F('videos_skipped') + 1)

    def get_index_creation_kwargs(self, video, vidscraper_video):
        return {
            'source_import': self,
            'video': video,
            'index': vidscraper_video.index
        }

    def handle_video(self, video, vidscraper_video, using='default'):
        """
        Creates an index instance connecting the video to this import.

        :param video: The :class:`Video` instance which was imported.
        :param vidscraper_video: The original video from :mod:`vidscraper`.
        :param using: The database alias to use. Default: 'default'

        """
        self.indexes.db_manager(using).create(
                    **self.get_index_creation_kwargs(video, vidscraper_video))
        self.__class__._default_manager.using(using).filter(pk=self.pk
                    ).update(videos_imported=models.F('videos_imported') + 1)

    def fail(self, message="Import failed for {source}", with_exception=False,
             using='default'):
        """
        Mark an import as failed, along with some post-fail cleanup.

        """
        self.status = self.FAILED
        self.last_activity = datetime.datetime.now()
        self.save()
        self.handle_error(message.format(source=self.source),
                          with_exception=with_exception, using=using)
        self.get_videos(using).delete()


class FeedImport(SourceImport):
    source = models.ForeignKey(Feed, related_name='imports')

    def set_video_source(self, video):
        video.feed_id = self.source_id

    def get_videos(self, using='default'):
        return Video.objects.using(using).filter(
                                        feedimportindex__source_import=self)


class SearchImport(SourceImport):
    source = models.ForeignKey(SavedSearch, related_name='imports')

    def set_video_source(self, video):
        video.search_id = self.source_id

    def get_videos(self, using='default'):
        return Video.objects.using(using).filter(
                                        searchimportindex__source_import=self)


class VideoBase(models.Model):
    """
    Base class between Video and OriginalVideo.  It would be simple enough to
    duplicate these fields, but this way it's easier to add more points of
    duplication in the future.
    """
    name = models.CharField(verbose_name="Video Name", max_length=250)
    description = models.TextField(verbose_name="Video Description (optional)",
                                   blank=True)
    thumbnail_url = models.URLField(verbose_name="Thumbnail URL (optional)",
                                    verify_exists=False, blank=True,
                                    max_length=400)

    class Meta:
        abstract = True

class OriginalVideo(VideoBase):

    VIDEO_ACTIVE, VIDEO_DELETED, VIDEO_DELETE_PENDING = range(3)

    video = models.OneToOneField('Video', related_name='original')
    thumbnail_updated = models.DateTimeField(blank=True)
    remote_video_was_deleted = models.IntegerField(default=VIDEO_ACTIVE)
    remote_thumbnail_hash = models.CharField(max_length=64, default='')

    taggeditem_set = generic.GenericRelation(tagging.models.TaggedItem,
                                             content_type_field='content_type',
                                             object_id_field='object_id')

    def changed_fields(self):
        """
        Check our video for new data.
        """
        video = self.video
        if not video.website_url:
            # we shouldn't have been created, but either way we can't do
            # anything here
            self.delete()
            return {}

        remote_video_was_deleted = False
        fields = ['title', 'description', 'tags', 'thumbnail_url']
<<<<<<< HEAD
        if override_vidscraper_result is not None:
            vidscraper_video = override_vidscraper_result
        else:
            try:
                vidscraper_video = vidscraper.auto_scrape(
                                                video.website_url,
                                                fields=fields,
                                                api_keys=lsettings.API_KEYS)
            except vidscraper.exceptions.VideoDeleted:
                remote_video_was_deleted = True
            except urllib2.URLError:
                # some kind of error Vidscraper couldn't handle; log it and
                # move on.
                logging.warning('exception while checking %r',
                                video.website_url, exc_info=True)
                return {}
=======

        try:
            vidscraper_video = vidscraper.auto_scrape(
                                            video.website_url,
                                            fields=fields,
                                            api_keys=lsettings.API_KEYS)
        except vidscraper.errors.VideoDeleted:
            remote_video_was_deleted = True
        except urllib2.URLError:
            # some kind of error Vidscraper couldn't handle; log it and
            # move on.
            logging.warning('exception while checking %r',
                            video.website_url, exc_info=True)
            return {}
>>>>>>> 2f676646

        # Now that we have the "scraped_data", analyze it: does it look like
        # a skeletal video, with no data? Then we infer it was deleted.
        if remote_video_was_deleted or all(not getattr(vidscraper_video, field)
                                           for field in fields):
            remote_video_was_deleted = True
        # If the scraped_data has all None values, then infer that the remote video was
        # deleted.

        if remote_video_was_deleted:
            if self.remote_video_was_deleted == OriginalVideo.VIDEO_DELETED:
                return {} # We already notified the admins of the deletion.
            else:
                return {'deleted': True}
        elif self.remote_video_was_deleted:
            return {'deleted': False}

        changed_fields = {}

        for field in fields:
            if field == 'tags': # special case tag checking
                if vidscraper_video.tags is None:
                    # failed to get tags, so don't send a spurious change
                    # message
                    continue
                new = utils.unicode_set(vidscraper_video.tags)
                if getattr(settings, 'FORCE_LOWERCASE_TAGS'):
                    new = utils.unicode_set(name.lower() for name in new)
                old = utils.unicode_set(self.tags)
                if new != old:
                    changed_fields[field] = new
            elif field == 'thumbnail_url':
                if vidscraper_video.thumbnail_url != self.thumbnail_url:
                    changed_fields[field] = vidscraper_video.thumbnail_url
                else:
                    right_now = datetime.datetime.utcnow()
                    if self._remote_thumbnail_appears_changed():
                        changed_fields['thumbnail_updated'] = right_now
            else:
                if field == 'title':
                    model_field = 'name'
                else:
                    model_field = field
                if (utils.normalize_newlines(
                        getattr(vidscraper_video, field)) !=
                    utils.normalize_newlines(
                        getattr(self, model_field))):
                    changed_fields[model_field] = getattr(vidscraper_video, field)

        return changed_fields

    def originals_for_changed_fields(self, changed_fields):
        '''The OriginalVideo emails need to say not just the new data, but also
        provide the value that was in the OriginalVideo object just before the
        email is sent.

        This function takes a changed_fields dictionary, and uses its keys to
        figure out what relevant snapshotted information would help the user
        contextualize the changed_fields data.'''
        old_fields = {}

        if 'deleted' in changed_fields:
            return old_fields

        for key in changed_fields:
            old_fields[key] = getattr(self, key)

        return old_fields

    def _remote_thumbnail_appears_changed(self):
        '''This private method checks if the remote thumbnail has been updated.

        It takes no arguments, because you are only supposed to call it
        when the remote video service did not give us a new thumbnail URL.

        It returns a boolean. True, if and only if the remote video has:

        * a Last-Modified header indicating it has been modified, and
        * HTTP response body that hashes to a different SHA1 than the
          one we stored.

        It treats "self" as read-only.'''
        # because the data might have changed, check to see if the
        # thumbnail has been modified
        made_time = time.mktime(self.thumbnail_updated.utctimetuple())
        # we take made_time literally, because the localtv app MUST
        # be storing UTC time data in the column.
        modified = email.utils.formatdate(made_time,
                                          usegmt=True)
        request = urllib2.Request(self.thumbnail_url)
        request.add_header('If-Modified-Since', modified)
        try:
            response = urllib2.build_opener().open(request)
        except urllib2.HTTPError:
            # We get this for 304, but we'll just ignore all the other
            # errors too
            return False
        else:
            if response.info().get('Last-modified', modified) == \
                    modified:
                # hasn't really changed, or doesn't exist
                return False

        # If we get here, then the remote server thinks that the file is fresh.
        # We should check its SHA1 hash against the one we have stored.
        new_sha1 = utils.hash_file_obj(response)

        if new_sha1 == self.remote_thumbnail_hash:
            # FIXME: Somehow alert downstream layers that it is safe to update
            # the modified-date in the database.
            return False # bail out early, empty -- the image is the same

        # Okay, so the hashes do not match; the remote image truly has changed.
        # Let's report the timestamp as having a Last-Modified date of right now.
        return True

    def send_deleted_notification(self):
        if self.remote_video_was_deleted == OriginalVideo.VIDEO_DELETE_PENDING:
            from localtv.utils import send_notice
            t = loader.get_template('localtv/admin/video_deleted.txt')
            c = Context({'video': self.video})
            subject = '[%s] Video Deleted: "%s"' % (
                self.video.site.name, self.video.name)
            message = t.render(c)
            send_notice('admin_video_updated', subject, message,
                        site_settings=SiteSettings.objects.get_cached(
                                            site=self.video.site,
                                            using=self._state.db))
            # Update the OriginalVideo to show that we sent this notification
            # out.
            self.remote_video_was_deleted = OriginalVideo.VIDEO_DELETED
        else:
            # send the message next time
            self.remote_video_was_deleted = OriginalVideo.VIDEO_DELETE_PENDING
        self.save()

    def update(self):
        from localtv.utils import get_or_create_tags

        changed_fields = self.changed_fields()
        if not changed_fields:
            return # don't need to do anything

        # Was the remote video deleted?
        if changed_fields.pop('deleted', None):
            # Have we already sent the notification
            # Mark inside the OriginalVideo that the video has been deleted.
            # Yes? Uh oh.
            self.send_deleted_notification()
            return # Stop processing here.

        original_values = self.originals_for_changed_fields(changed_fields)

        changed_model = False
        for field in changed_fields.copy():
            if field == 'tags': # special case tag equality
                if set(self.tags) == set(self.video.tags):
                    self.tags = self.video.tags = get_or_create_tags(
                        changed_fields.pop('tags'))
            elif field in ('thumbnail_url', 'thumbnail_updated'):
                if self.thumbnail_url == self.video.thumbnail_url:
                    value = changed_fields.pop(field)
                    if field == 'thumbnail_url':
                        self.thumbnail_url = self.video.thumbnail_url = value
                    changed_model = True
                    from localtv.tasks import (video_save_thumbnail,
                                               CELERY_USING)
                    video_save_thumbnail.delay(self.video.pk,
                                               using=CELERY_USING)
            elif getattr(self, field) == getattr(self.video, field):
                value = changed_fields.pop(field)
                setattr(self, field, value)
                setattr(self.video, field, value)
                changed_model = True

        if self.remote_video_was_deleted:
            self.remote_video_was_deleted = OriginalVideo.VIDEO_ACTIVE
            changed_model = True

        if changed_model:
            self.save()
            self.video.save()

        if not changed_fields: # modified them all
            return

        self.send_updated_notification(changed_fields, original_values)

    def send_updated_notification(self, changed_fields, originals_for_changed_fields):
        from localtv.utils import send_notice, get_or_create_tags

        # Create a custom hodge-podge of changed fields and the original values
        hodge_podge = {}
        for key in changed_fields:
            hodge_podge[key] = (
                changed_fields[key],
                originals_for_changed_fields.get(key, None))

        t = loader.get_template('localtv/admin/video_updated.txt')
        c = Context({'video': self.video,
                     'original': self,
                     'changed_fields': hodge_podge})
        subject = '[%s] Video Updated: "%s"' % (
            self.video.site.name, self.video.name)
        message = t.render(c)
        send_notice('admin_video_updated', subject, message,
                    site_settings=SiteSettings.objects.get_cached(
                                        site=self.video.site,
                                        using=self._state.db))

        # And update the self instance to reflect the changes.
        for field in changed_fields:
            if field == 'tags':
                self.tags = get_or_create_tags(changed_fields[field])
            else:
                setattr(self, field, changed_fields[field])
        self.save()


class Video(Thumbnailable, VideoBase):
    """
    Fields:
     - name: Name of this video
     - site: Site this video is attached to
     - description: Video description
     - tags: A list of Tag objects associated with this item
     - categories: Similar to Tags
     - authors: the person/people responsible for this video
     - file_url: The file this object points to (if any) ... if not
       provided, at minimum we need the embed_code for the item.
     - file_url_length: size of the file, in bytes
     - file_url_mimetype: mimetype of the file
     - when_submitted: When this item was first entered into the
       database
     - when_approved: When this item was marked to appear publicly on
       the site
     - when_published: When this file was published at its original
       source (if known)
     - last_featured: last time this item was featured.
     - status: one of Video.STATUS_CHOICES
     - feed: which feed this item came from (if any)
     - website_url: The page that this item is associated with.
     - embed_code: code used to embed this item.
     - flash_enclosure_url: Crappy enclosure link that doesn't
       actually point to a url.. the kind crappy flash video sites
       give out when they don't actually want their enclosures to
       point to video files.
     - guid: data used to identify this video
     - thumbnail_url: url to the thumbnail, if such a thing exists
     - user: if not None, the user who submitted this video
     - search: if not None, the SavedSearch from which this video came
     - video_service_user: if not blank, the username of the user on the video
       service who owns this video.  We can figure out the service from the
       website_url.
     - contact: a free-text field for anonymous users to specify some contact
       info
     - notes: a free-text field to add notes about the video
    """
    UNAPPROVED = 0
    ACTIVE = 1
    REJECTED = 2
    PENDING = 3

    STATUS_CHOICES = (
        (UNAPPROVED, _(u'Unapproved')),
        (ACTIVE, _(u'Active')),
        (REJECTED, _(u'Rejected')),
        (PENDING, _(u'Waiting on import to finish')),
    )

    site = models.ForeignKey(Site)
    thumbnail = models.ImageField(upload_to=utils.UploadTo('localtv/video/thumbnail/%Y/%m/%d/'),
                                  blank=True)
    categories = models.ManyToManyField(Category, blank=True)
    authors = models.ManyToManyField('auth.User', blank=True,
                                     related_name='authored_set')
    file_url = models.URLField(verify_exists=False, blank=True,
                               max_length=2048)
    file_url_length = models.IntegerField(null=True, blank=True)
    file_url_mimetype = models.CharField(max_length=60, blank=True)
    when_modified = models.DateTimeField(auto_now=True,
                                         db_index=True,
                                         default=datetime.datetime.now)
    when_submitted = models.DateTimeField(auto_now_add=True)
    when_approved = models.DateTimeField(null=True, blank=True)
    when_published = models.DateTimeField(null=True, blank=True)
    last_featured = models.DateTimeField(null=True, blank=True)
    status = models.IntegerField(choices=STATUS_CHOICES, default=UNAPPROVED)
    feed = models.ForeignKey(Feed, null=True, blank=True)
    website_url = models.URLField(
        verbose_name='Original Video Page URL (optional)',
        max_length=2048,
        verify_exists=False,
        blank=True)
    embed_code = models.TextField(verbose_name="Video <embed> code", blank=True)
    flash_enclosure_url = models.URLField(verify_exists=False, max_length=2048,
                                          blank=True)
    guid = models.CharField(max_length=250, blank=True)
    user = models.ForeignKey('auth.User', null=True, blank=True)
    search = models.ForeignKey(SavedSearch, null=True, blank=True)
    video_service_user = models.CharField(max_length=250, blank=True)
    video_service_url = models.URLField(verify_exists=False, blank=True)
    contact = models.CharField(verbose_name='E-mail (optional)', max_length=250,
                               blank=True)
    notes = models.TextField(verbose_name='Notes (optional)', blank=True)
    calculated_source_type = models.CharField(max_length=255, blank=True, default='')

    objects = VideoManager()

    taggeditem_set = generic.GenericRelation(tagging.models.TaggedItem,
                                             content_type_field='content_type',
                                             object_id_field='object_id')

    class Meta:
        ordering = ['-when_submitted']
        get_latest_by = 'when_modified'

    def __unicode__(self):
        return self.name

    def clean(self):
        if not self.embed_code and not self.file_url:
            raise ValidationError("Video has no embed code or file url.")

        qs = Video.objects.using(self._state.db).filter(site=self.site_id
                                              ).exclude(status=Video.REJECTED)

        if self.pk is not None:
            qs = qs.exclude(pk=self.pk)

        if self.guid and qs.filter(guid=self.guid).exists():
            raise ValidationError("Another video with the same guid "
                                  "already exists.")

        if (self.website_url and
            qs.filter(website_url=self.website_url).exists()):
            raise ValidationError("Another video with the same website url "
                                  "already exists.")

        if self.file_url and qs.filter(file_url=self.file_url).exists():
            raise ValidationError("Another video with the same file url "
                                  "already exists.")

    def clear_rejected_duplicates(self):
        """
        Deletes rejected copies of this video based on the file_url,
        website_url, and guid fields.

        """
        if not any((self.website_url, self.file_url, self.guid)):
            return

        q_filter = models.Q()
        if self.website_url:
            q_filter |= models.Q(website_url=self.website_url)
        if self.file_url:
            q_filter |= models.Q(file_url=self.file_url)
        if self.guid:
            q_filter |= models.Q(guid=self.guid)
        qs = Video.objects.using(self._state.db).filter(
            site=self.site_id,
            status=Video.REJECTED).filter(q_filter)
        qs.delete()

    @models.permalink
    def get_absolute_url(self):
        return ('localtv_view_video', (),
                {'video_id': self.id,
                 'slug': slugify(self.name)[:30]})

    def save(self, **kwargs):
        """
        Adds support for an ```update_index`` kwarg, defaulting to ``True``.
        If this kwarg is ``False``, then no index updates will be run by the
        search index.

        """
        # This actually relies on logic in
        # :meth:`QueuedSearchIndex._enqueue_instance`
        self._update_index = kwargs.pop('update_index', True)
        super(Video, self).save(**kwargs)
    save.alters_data = True


    @classmethod
    def from_vidscraper_video(cls, video, status=None, commit=True,
                              using='default', source_import=None, site_pk=None,
                              authors=None, categories=None, update_index=True):
        """
        Builds a :class:`Video` instance from a
        :class:`vidscraper.videos.Video` instance. If `commit` is False,
        the :class:`Video` will not be saved, and the created instance will have
        a `save_m2m()` method that must be called after you call `save()`.

        """
        video_file = video.get_file()
        if video_file and video_file.expires is None:
            file_url = video_file.url
        else:
            file_url = None

        if status is None:
            status = cls.UNAPPROVED
        if site_pk is None:
            site_pk = settings.SITE_ID

        now = datetime.datetime.now()

        instance = cls(
            guid=video.guid or '',
            name=video.title or '',
            description=video.description or '',
            website_url=video.link or '',
            when_published=video.publish_datetime,
            file_url=file_url or '',
            file_url_mimetype=getattr(video_file, 'mime_type', '') or '',
            file_url_length=getattr(video_file, 'length', None),
            when_submitted=now,
            when_approved=now if status == cls.ACTIVE else None,
            status=status,
            thumbnail_url=video.thumbnail_url or '',
            embed_code=video.embed_code or '',
            flash_enclosure_url=video.flash_enclosure_url or '',
            video_service_user=video.user or '',
            video_service_url=video.user_url or '',
            site_id=site_pk
        )

        if instance.description:
            soup = BeautifulSoup(video.description)
            for tag in soup.find_all(
                'div', {'class': "miro-community-description"}):
                instance.description = unicode(tag)
                break
            instance.description = sanitize(instance.description,
                                            extra_filters=['img'])

        instance._vidscraper_video = video

        if source_import is not None:
            source_import.set_video_source(instance)

        def save_m2m():
            if authors:
                instance.authors = authors
            elif video.user:
                name = video.user
                if ' ' in name:
                    first, last = name.split(' ', 1)
                else:
                    first, last = name, ''
                author, created = User.objects.db_manager(using).get_or_create(
                    username=name[:30],
                    defaults={'first_name': first[:30],
                              'last_name': last[:30]})
                if created:
                    author.set_unusable_password()
                    author.save()
                    utils.get_profile_model()._default_manager.db_manager(using
                        ).create(user=author, website=video.user_url or '')
                instance.authors = [author]
            if categories:
                instance.categories = categories
            if video.tags:
                if settings.FORCE_LOWERCASE_TAGS:
                    fix = lambda t: t.lower().strip()
                else:
                    fix = lambda t: t.strip()
                tags = set(fix(tag) for tag in video.tags if tag.strip())
                for tag_name in tags:
                    tag, created = \
                        tagging.models.Tag._default_manager.db_manager(
                        using).get_or_create(name=tag_name)
                    tagging.models.TaggedItem._default_manager.db_manager(
                        using).create(
                        tag=tag, object=instance)
            if source_import is not None:
                source_import.handle_video(instance, video, using)
            post_video_from_vidscraper.send(sender=cls, instance=instance,
                                            vidscraper_video=video, using=using)
            if update_index:
                index = connections[using].get_unified_index().get_index(cls)
                index._enqueue_update(instance)

        if commit:
            instance.save(using=using, update_index=False)
            save_m2m()
        else:
            instance._state.db = using
            instance.save_m2m = save_m2m
        return instance

    def get_tags(self):
        if self.pk is None:
            vidscraper_video = getattr(self, '_vidscraper_video', None)
            return getattr(vidscraper_video, 'tags', None) or []
        return self.tags

    def try_to_get_file_url_data(self):
        """
        Do a HEAD request on self.file_url to find information about
        self.file_url_length and self.file_url_mimetype

        Note that while this method fills in those attributes, it does *NOT*
        run self.save() ... so be sure to do so after calling this method!
        """
        if not self.file_url:
            return

        request = urllib2.Request(utils.quote_unicode_url(self.file_url))
        request.get_method = lambda: 'HEAD'
        try:
            http_file = urllib2.urlopen(request)
        except Exception:
            pass
        else:
            self.file_url_length = http_file.headers.get('content-length')
            self.file_url_mimetype = http_file.headers.get('content-type', '')
            if self.file_url_mimetype in ('application/octet-stream', ''):
                # We got a not-useful MIME type; guess!
                guess = mimetypes.guess_type(self.file_url)
                if guess[0] is not None:
                    self.file_url_mimetype = guess[0]

    def submitter(self):
        """
        Return the user that submitted this video.  If necessary, use the
        submitter from the originating feed or savedsearch.
        """
        if self.user is not None:
            return self.user
        elif self.feed is not None:
            return self.feed.user
        elif self.search is not None:
            return self.search.user
        else:
            # XXX warning?
            return None

    def when(self):
        """
        Simple method for getting the when_published date if the video came
        from a feed or a search, otherwise the when_approved date.
        """
        if SiteSettings.objects.db_manager(self._state.db).get(
            site=self.site_id).use_original_date and \
            self.when_published:
            return self.when_published
        return self.when_approved or self.when_submitted

    def source_type(self):
        if self.id and self.search_id:
            try:
                return u'Search: %s' % self.search
            except SavedSearch.DoesNotExist:
                return u''

        if self.id and self.feed_id:
            try:
                if self.feed.video_service():
                    return u'User: %s: %s' % (
                        self.feed.video_service(),
                        self.feed.name)
                else:
                    return 'Feed: %s' % self.feed.name
            except Feed.DoesNotExist:
                return ''

        if self.video_service_user:
            return u'User: %s: %s' % (self.video_service(),
                                      self.video_service_user)

        return ''

    def video_service(self):
        if not self.website_url:
            return

        url = self.website_url
        for service, regexp in VIDEO_SERVICE_REGEXES:
            if re.search(regexp, url, re.I):
                return service

    def when_prefix(self):
        """
        When videos are bulk imported (from a feed or a search), we list the
        date as "published", otherwise we show 'posted'.
        """
        site_settings = SiteSettings.objects.get_cached(site=self.site_id,
                                                        using=self._state.db)
        if self.when_published and site_settings.use_original_date:
            return 'published'
        else:
            return 'posted'

    @property
    def all_categories(self):
        """
        Returns a set of all the categories to which this video belongs.

        """
        categories = self.categories.all()
        if not categories:
            return categories
        q_list = []
        opts = Category._mptt_meta
        for category in categories:
            l = {
                'left__lte': getattr(category, opts.left_attr),
                'right__gte': getattr(category, opts.right_attr),
                'tree_id': getattr(category, opts.tree_id_attr)
            }
            l = Category._tree_manager._translate_lookups(**l)
            q_list.append(models.Q(**l))
        q = reduce(operator.or_, q_list)
        return Category.objects.using(self._state.db).filter(q)


def pre_save_video_set_calculated_source_type(instance, **kwargs):
    # Always recalculate the source_type field.
    instance.calculated_source_type = instance.source_type()
models.signals.pre_save.connect(pre_save_video_set_calculated_source_type,
                                sender=Video)


class Watch(models.Model):
    """
    Record of a video being watched.

    fields:
     - video: Video that was watched
     - timestamp: when watched
     - user: user that watched it, if any
     - ip_address: IP address of the user
    """
    video = models.ForeignKey(Video)
    timestamp = models.DateTimeField(auto_now_add=True, db_index=True)
    user = models.ForeignKey('auth.User', blank=True, null=True)
    ip_address = models.IPAddressField()

    @classmethod
    def add(Class, request, video):
        """
        Adds a record of a watched video to the database.  If the request came
        from localhost, check to see if it was forwarded to (hopefully) get the
        right IP address.
        """
        ignored_bots = getattr(settings, 'LOCALTV_WATCH_IGNORED_USER_AGENTS',
                               ('bot', 'spider', 'crawler'))
        user_agent = request.META.get('HTTP_USER_AGENT', '').lower()
        if user_agent and ignored_bots:
            for bot in ignored_bots:
                if bot in user_agent:
                    return

        ip = request.META.get('REMOTE_ADDR', '0.0.0.0')
        if not ipv4_re.match(ip):
            ip = '0.0.0.0'

        if hasattr(request, 'user') and request.user.is_authenticated():
            user = request.user
        else:
            user = None

        try:
            Class(video=video, user=user, ip_address=ip).save()
        except Exception:
            pass


class VideoModerator(CommentModerator):

    def allow(self, comment, video, request):
        site_settings = SiteSettings.objects.get_cached(site=video.site_id,
                                                        using=video._state.db)
        if site_settings.comments_required_login:
            return request.user and request.user.is_authenticated()
        else:
            return True

    def email(self, comment, video, request):
        # we do the import in the function because otherwise there's a circular
        # dependency
        from localtv.utils import send_notice

        site_settings = SiteSettings.objects.get_cached(site=video.site_id,
                                                        using=video._state.db)
        t = loader.get_template('comments/comment_notification_email.txt')
        c = Context({ 'comment': comment,
                      'content_object': video,
                      'user_is_admin': True})
        subject = '[%s] New comment posted on "%s"' % (video.site.name,
                                                       video)
        message = t.render(c)
        send_notice('admin_new_comment', subject, message,
                    site_settings=site_settings)

        admin_new_comment = notification.NoticeType.objects.get(
            label="admin_new_comment")

        if video.user and video.user.email:
            video_comment = notification.NoticeType.objects.get(
                label="video_comment")
            if notification.should_send(video.user, video_comment, "1") and \
               not notification.should_send(video.user,
                                            admin_new_comment, "1"):
               c = Context({ 'comment': comment,
                             'content_object': video,
                             'user_is_admin': False})
               message = t.render(c)
               EmailMessage(subject, message, settings.DEFAULT_FROM_EMAIL,
                            [video.user.email]).send(fail_silently=True)

        comment_post_comment = notification.NoticeType.objects.get(
            label="comment_post_comment")
        previous_users = set()
        for previous_comment in comment.__class__.objects.filter(
            content_type=comment.content_type,
            object_pk=video.pk,
            is_public=True,
            is_removed=False,
            submit_date__lte=comment.submit_date,
            user__email__isnull=False).exclude(
            user__email='').exclude(pk=comment.pk):
            if (previous_comment.user not in previous_users and
                notification.should_send(previous_comment.user,
                                         comment_post_comment, "1") and
                not notification.should_send(previous_comment.user,
                                             admin_new_comment, "1")):
                previous_users.add(previous_comment.user)
                c = Context({ 'comment': comment,
                              'content_object': video,
                              'user_is_admin': False})
                message = t.render(c)
                EmailMessage(subject, message, settings.DEFAULT_FROM_EMAIL,
                             [previous_comment.user.email]).send(fail_silently=True)

    def moderate(self, comment, video, request):
        site_settings = SiteSettings.objects.get_cached(site=video.site_id,
                                                        using=video._state.db)
        if site_settings.screen_all_comments:
            if not getattr(request, 'user'):
                return True
            else:
                return not site_settings.user_is_admin(request.user)
        else:
            return False

moderator.register(Video, VideoModerator)

tagging.register(Video)
tagging.register(OriginalVideo)

def finished(sender, **kwargs):
    SiteSettings.objects.clear_cache()
request_finished.connect(finished)

def tag_unicode(self):
    # hack to make sure that Unicode data gets returned for all tags
    if isinstance(self.name, str):
        self.name = self.name.decode('utf8')
    return self.name

tagging.models.Tag.__unicode__ = tag_unicode


def send_new_video_email(sender, **kwargs):
    site_settings = SiteSettings.objects.get_cached(site=sender.site_id,
                                                   using=sender._state.db)
    if sender.status == Video.ACTIVE:
        # don't send the e-mail for videos that are already active
        return
    t = loader.get_template('localtv/submit_video/new_video_email.txt')
    c = Context({'video': sender})
    message = t.render(c)
    subject = '[%s] New Video in Review Queue: %s' % (sender.site.name,
                                                          sender)
    utils.send_notice('admin_new_submission',
                     subject, message,
                     site_settings=site_settings)

submit_finished.connect(send_new_video_email, weak=False)


def create_email_notices(app, created_models, verbosity, **kwargs):
    notification.create_notice_type('video_comment',
                                    'New comment on your video',
                                    'Someone commented on your video',
                                    default=2,
                                    verbosity=verbosity)
    notification.create_notice_type('comment_post_comment',
                                    'New comment after your comment',
                                    'Someone commented on a video after you',
                                    default=2,
                                    verbosity=verbosity)
    notification.create_notice_type('video_approved',
                                    'Your video was approved',
                                    'An admin approved your video',
                                    default=2,
                                    verbosity=verbosity)
    notification.create_notice_type('admin_new_comment',
                                    'New comment',
                                    'A comment was submitted to the site',
                                    default=1,
                                    verbosity=verbosity)
    notification.create_notice_type('admin_new_submission',
                                    'New Submission',
                                    'A new video was submitted',
                                    default=1,
                                    verbosity=verbosity)
    notification.create_notice_type('admin_queue_weekly',
                                        'Weekly Queue Update',
                                    'A weekly e-mail of the queue status',
                                    default=1,
                                    verbosity=verbosity)
    notification.create_notice_type('admin_queue_daily',
                                    'Daily Queue Update',
                                    'A daily e-mail of the queue status',
                                    default=1,
                                    verbosity=verbosity)
    notification.create_notice_type('admin_video_updated',
                                    'Video Updated',
                                    'A video from a service was updated',
                                    default=1,
                                    verbosity=verbosity)
    notification.create_notice_type('admin_new_playlist',
                                    'Request for Playlist Moderation',
                                    'A new playlist asked to be public',
                                    default=2,
                                    verbosity=verbosity)

models.signals.post_syncdb.connect(create_email_notices)

def delete_comments(sender, instance, **kwargs):
    from django.contrib.comments import get_model
    get_model().objects.filter(object_pk=instance.pk,
                               content_type__app_label='localtv',
                               content_type__model='video'
                               ).delete()
models.signals.pre_delete.connect(delete_comments,
                                  sender=Video)

def create_original_video(sender, instance=None, created=False, **kwargs):
    if not created:
        return # don't care about saving
    if not instance.website_url:
        # we don't know how to scrape this, so ignore it
        return
    new_data = dict(
        (field.name, getattr(instance, field.name))
        for field in VideoBase._meta.fields)
    OriginalVideo.objects.db_manager(instance._state.db).create(
        video=instance,
        thumbnail_updated=datetime.datetime.now(),
        **new_data)

def save_original_tags(sender, instance, created=False, **kwargs):
    if not created:
        # not a new tagged item
        return
    if not isinstance(instance.object, Video):
        # not a video
        return
    if (instance.object.when_submitted - datetime.datetime.now() >
        datetime.timedelta(seconds=10)):
        return
    try:
        original = instance.object.original
    except OriginalVideo.DoesNotExist:
        return
    tagging.models.TaggedItem.objects.db_manager(instance._state.db).create(
        tag=instance.tag, object=original)

if lsettings.ENABLE_ORIGINAL_VIDEO:
    models.signals.post_save.connect(create_original_video,
                                     sender=Video)
    models.signals.post_save.connect(save_original_tags,
                                     sender=tagging.models.TaggedItem)

### The "stamp" set of features is a performance optimization for large
### deployments of Miro Community.
###
### The VIDEO_PUBLISHED_STAMP updates the mtime of a file whenever a Video instance
### is created or modified. If the stamp file is really old, then you can
### safely skip running management commands like update_index.

def video_published_stamp_signal_listener(sender=None, instance=None, created=False, override_date=None, **kwargs):
    '''The purpose of the change stamp is to create a file on-disk that
    indicates when a new instance of the Video model has been published
    or modified.

    We actually simply update the stamp on every change or deletion to
    Video instances. This is slightly too aggressive: If a Video comes in
    from a feed and is not published, we will update the stamp needlessly.

    That is okay with me for now.
    '''
    update_stamp(name='video-published-stamp', override_date=override_date)

def site_has_at_least_one_feed_stamp_signal_listener(sender=None, instance=None, created=False, override_date=None, **kwargs):
    '''The purpose of this stamp is to signify to management scripts that this
    site has at least one Feed.

    Therefore, it listens to all .save()s on the Feed model and makes sure
    that the site-has-at-least-one-feed-stamp file exists.

    The site-has-at-least-one-feed-stamp stamp is unique in that its modification time
    is not very important.
    '''
    update_stamp(name='site-has-at-least-one-feed-stamp', override_date=override_date)

def site_has_at_least_one_saved_search_stamp_signal_listener(sender=None, instance=None, created=False, override_date=None, **kwargs):
    '''The purpose of this stamp is to signify to management scripts that this
    site has at least one SavedSearch.

    It is mostly the same as site_has_at_least_one_feed_stamp_signal_listener.'''
    update_stamp(name='site-has-at-least-saved-search-stamp', override_date=override_date)

def user_modified_stamp_signal_listener(sender=None, instance=None, created=False, override_date=None, **kwargs):
    '''The purpose of this stamp is to listen to the User model, and whenever
    a User changes (perhaps due to a change in the last_login value), we create
    a file on-disk to say so.

    Note taht this is a little too aggressive: Any change to a User will cause this stamp
    to get updated, not just last_login-related changes.

    That is okay with me for now.
    '''
    update_stamp(name='user-modified-stamp', override_date=override_date)

def video_needs_published_date_stamp_signal_listener(instance=None, **kwargs):
    if instance.when_published is None:
        update_stamp(name='video-needs-published-date-stamp')

def create_or_delete_video_needs_published_date_stamp():
    '''This function takes a look at all the Videos. If there are any
    that have a NULL value for date_published, it updates the stamp.

    If not, it deletes the stamp.'''
    if Video.objects.filter(when_published__isnull=True):
        update_stamp(name='video-needs-published-date-stamp')
    else:
        update_stamp(name='video-needs-published-date-stamp', delete_stamp=True)

def update_stamp(name, override_date=None, delete_stamp=False):
    path = os.path.join(settings.MEDIA_ROOT, '.' + name)
    if delete_stamp:
        try:
            os.unlink(path)
        except OSError, e:
            if e.errno == 2: # does not exist
                pass
            else:
                raise
        return

    try:
        utils.touch(path, override_date=override_date)
    except Exception, e:
        logging.error(e)

if lsettings.ENABLE_CHANGE_STAMPS:
    warnings.warn('LOCALTV_ENABLE_CHANGE_STAMPS is deprecated.',
                  DeprecationWarning)
    models.signals.post_save.connect(video_published_stamp_signal_listener,
                                     sender=Video)
    models.signals.post_delete.connect(video_published_stamp_signal_listener,
                                       sender=Video)
    models.signals.post_save.connect(user_modified_stamp_signal_listener,
                                     sender=User)
    models.signals.post_delete.connect(user_modified_stamp_signal_listener,
                                       sender=User)
    models.signals.post_save.connect(site_has_at_least_one_feed_stamp_signal_listener,
                                     sender=Feed)
    models.signals.post_save.connect(site_has_at_least_one_saved_search_stamp_signal_listener,
                                     sender=SavedSearch)
    models.signals.post_save.connect(video_needs_published_date_stamp_signal_listener,
                                     sender=Video)<|MERGE_RESOLUTION|>--- conflicted
+++ resolved
@@ -859,24 +859,6 @@
 
         remote_video_was_deleted = False
         fields = ['title', 'description', 'tags', 'thumbnail_url']
-<<<<<<< HEAD
-        if override_vidscraper_result is not None:
-            vidscraper_video = override_vidscraper_result
-        else:
-            try:
-                vidscraper_video = vidscraper.auto_scrape(
-                                                video.website_url,
-                                                fields=fields,
-                                                api_keys=lsettings.API_KEYS)
-            except vidscraper.exceptions.VideoDeleted:
-                remote_video_was_deleted = True
-            except urllib2.URLError:
-                # some kind of error Vidscraper couldn't handle; log it and
-                # move on.
-                logging.warning('exception while checking %r',
-                                video.website_url, exc_info=True)
-                return {}
-=======
 
         try:
             vidscraper_video = vidscraper.auto_scrape(
@@ -891,7 +873,6 @@
             logging.warning('exception while checking %r',
                             video.website_url, exc_info=True)
             return {}
->>>>>>> 2f676646
 
         # Now that we have the "scraped_data", analyze it: does it look like
         # a skeletal video, with no data? Then we infer it was deleted.
