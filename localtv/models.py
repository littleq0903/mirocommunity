# Miro Community - Easiest way to make a video website
#
# Copyright (C) 2009, 2010, 2011, 2012 Participatory Culture Foundation
# 
# Miro Community is free software: you can redistribute it and/or modify it
# under the terms of the GNU Affero General Public License as published by
# the Free Software Foundation, either version 3 of the License, or (at your
# option) any later version.
# 
# Miro Community is distributed in the hope that it will be useful,
# but WITHOUT ANY WARRANTY; without even the implied warranty of
# MERCHANTABILITY or FITNESS FOR A PARTICULAR PURPOSE.  See the
# GNU Affero General Public License for more details.
# 
# You should have received a copy of the GNU Affero General Public License
# along with Miro Community.  If not, see <http://www.gnu.org/licenses/>.

import datetime
import email.utils
import httplib
import itertools
import re
import urllib
import urllib2
import mimetypes
import operator
import os
import logging
import sys
import traceback

try:
    from PIL import Image as PILImage
except ImportError:
    import Image as PILImage
import time
from bs4 import BeautifulSoup

from daguerre.models import Image
from django.db import models
from django.conf import settings
from django.contrib.auth.models import User
from django.contrib.comments.moderation import CommentModerator, moderator
from django.contrib.sites.models import Site
from django.contrib.contenttypes import generic
from django.contrib.contenttypes.models import ContentType
from django.core.exceptions import ValidationError
from django.core.files.base import ContentFile
from django.core.files.storage import default_storage
from django.core.files.images import ImageFile
from django.core.mail import EmailMessage
from django.core.signals import request_finished
from django.core.validators import ipv4_re
from django.template import Context, loader
from django.template.defaultfilters import slugify
from django.template.loader import render_to_string
import django.utils.html
from django.utils.safestring import mark_safe
from django.utils.translation import ugettext_lazy as _

import bitly
import vidscraper
from haystack import connections
from mptt.models import MPTTModel

from notification import models as notification
import tagging
import tagging.models

from localtv.exceptions import CannotOpenImageUrl
from localtv.templatetags.filters import sanitize
from localtv import utils
from localtv import settings as lsettings
from localtv.signals import post_video_from_vidscraper, submit_finished

def delete_if_exists(path):
    if default_storage.exists(path):
        default_storage.delete(path)

EMPTY = object()

FORCE_HEIGHT_CROP = 1 # arguments for thumbnail resizing
FORCE_HEIGHT_PADDING = 2

VIDEO_SERVICE_REGEXES = (
    ('YouTube', r'http://gdata\.youtube\.com/feeds/'),
    ('YouTube', r'http://(www\.)?youtube\.com/'),
    ('blip.tv', r'http://(.+\.)?blip\.tv/'),
    ('Vimeo', r'http://(www\.)?vimeo\.com/'),
    ('Dailymotion', r'http://(www\.)?dailymotion\.com/rss'))


class BitLyWrappingURLField(models.URLField):

    def clean(self, value, video):
        if getattr(settings, 'BITLY_LOGIN', None):
            # Workaround for some cases
            if value is None:
                value = ''
            if len(value) > self.max_length: # too long
                api = bitly.Api(login=settings.BITLY_LOGIN,
                                apikey=settings.BITLY_API_KEY)
                try:
                    value = unicode(api.shorten(value))
                except bitly.BitlyError:
                    pass
        return super(BitLyWrappingURLField, self).clean(value, video)

try:
    from south.modelsinspector import add_introspection_rules
except ImportError:
    pass
else:
    add_introspection_rules([], ["^localtv\.models\.BitLyWrappingURLField"])


class Thumbnailable(models.Model):
    """
    A type of Model that has thumbnails generated for it.
    """
    has_thumbnail = models.BooleanField(default=False)
    thumbnail_extension = models.CharField(max_length=8, blank=True)

    class Meta:
        abstract = True

    def save_thumbnail_from_file(self, content_thumb):
        """
        Takes an image file-like object and stores it as the thumbnail for this
        video item.
        """
        try:
            pil_image = PILImage.open(content_thumb)
        except IOError:
            raise CannotOpenImageUrl('An image could not be loaded')

        # save an unresized version, overwriting if necessary
        delete_if_exists(self.thumbnail_path)

        self.thumbnail_extension = pil_image.format.lower()
        default_storage.save(self.thumbnail_path, content_thumb)

        if hasattr(content_thumb, 'temporary_file_path'):
            # might have gotten moved by Django's storage system, so it might
            # be invalid now.  to make sure we've got a valid file, we reopen
            # under the new path
            content_thumb.close()
            content_thumb = default_storage.open(self.thumbnail_path)
            pil_image = PILImage.open(content_thumb)

        self.has_thumbnail = True
        self.save()

    @property
    def thumbnail_path(self):
        """
        Return the path for the original thumbnail, relative to the default
        file storage system.
        """
        return 'localtv/%s_thumbs/%s/orig.%s' % (
            self._meta.object_name.lower(),
            self.id, self.thumbnail_extension)

    def delete_thumbnail(self):
        self.has_thumbnail = False
        delete_if_exists(self.thumbnail_path)
        self.thumbnail_extension = ''
        try:
            image = Image.objects.for_storage_path(self.thumbnail_path)
        except Image.DoesNotExist:
            pass
        else:
            image.delete()
        self.save()

    def delete(self, *args, **kwargs):
        self.delete_thumbnail()
        super(Thumbnailable, self).delete(*args, **kwargs)


SITE_LOCATION_CACHE = {}


class SiteSettingsManager(models.Manager):
    def get_current(self):
        sid = settings.SITE_ID
        db = self._db if self._db is not None else 'default'
        try:
            # Dig it out of the cache.
            current_site_settings = SITE_LOCATION_CACHE[(db, sid)]
        except KeyError:
            # Not in the cache? Time to put it in the cache.
            try:
                # If it is in the DB, get it.
                current_site_settings = self.select_related().get(site__pk=sid)
            except SiteSettings.DoesNotExist:
                # Otherwise, create it.
                current_site_settings = self.create(
                    site=Site.objects.db_manager(db).get_current())

            SITE_LOCATION_CACHE[(db, sid)] = current_site_settings
        return current_site_settings

    def get(self, **kwargs):
        if 'site' in kwargs:
            site = kwargs['site']
            if not isinstance(site, (int, long, basestring)):
                site = site.id
            site = int(site)
            try:
                return SITE_LOCATION_CACHE[(self._db, site)]
            except KeyError:
                pass
        site_settings = models.Manager.get(self, **kwargs)
        SITE_LOCATION_CACHE[(self._db, site_settings.site_id)] = site_settings
        return site_settings

    def clear_cache(self):
        global SITE_LOCATION_CACHE
        SITE_LOCATION_CACHE = {}


class SingletonManager(models.Manager):
    def get_current(self):
        current_site_settings = SiteSettings._default_manager.db_manager(
            self.db).get_current()
        singleton, created = self.get_or_create(
            site_settings = current_site_settings)
        if created:
            logging.debug("Created %s." % self.model)
        return singleton


class SiteSettings(Thumbnailable):
    """
    An extension to the django.contrib.sites site model, providing
    localtv-specific data.

    Fields:
     - site: A link to the django.contrib.sites.models.Site object
     - logo: custom logo image for this site
     - background: custom background image for this site (unused?)
     - admins: a collection of Users who have access to administrate this
       site_settings
     - status: one of SiteSettings.STATUS_CHOICES
     - sidebar_html: custom html to appear on the right sidebar of many
       user-facing pages.  Can be whatever's most appropriate for the owners of
       said site.
     - footer_html: HTML that appears at the bottom of most user-facing pages.
       Can be whatever's most appropriate for the owners of said site.
     - about_html: HTML to display on the s about page
     - tagline: displays below the s title on most user-facing pages
     - css: The intention here is to allow  to paste in their own CSS
       here from the admin.  Not used presently, though eventually it should
       be.
     - display_submit_button: whether or not we should allow users to see that
       they can submit videos or not (doesn't affect whether or not they
       actually can though)
     - submission_requires_login: whether or not users need to log in to submit
       videos.
    """
    DISABLED = 0
    ACTIVE = 1

    STATUS_CHOICES = (
        (DISABLED, _(u'Disabled')),
        (ACTIVE, _(u'Active')),
    )

    site = models.ForeignKey(Site, unique=True)
    logo = models.ImageField(upload_to='localtv/site_logos', blank=True)
    background = models.ImageField(upload_to='localtv/site_backgrounds',
                                   blank=True)
    admins = models.ManyToManyField('auth.User', blank=True,
                                    related_name='admin_for')
    status = models.IntegerField(choices=STATUS_CHOICES, default=ACTIVE)
    sidebar_html = models.TextField(blank=True)
    footer_html = models.TextField(blank=True)
    about_html = models.TextField(blank=True)
    tagline = models.CharField(max_length=4096, blank=True)
    css = models.TextField(blank=True)
    display_submit_button = models.BooleanField(default=True)
    submission_requires_login = models.BooleanField(default=False)
    playlists_enabled = models.IntegerField(default=1)
    hide_get_started = models.BooleanField(default=False)

    # ordering options
    use_original_date = models.BooleanField(
        default=True,
        help_text="If set, use the original date the video was posted.  "
        "Otherwise, use the date the video was added to this site.")

    # comments options
    screen_all_comments = models.BooleanField(
        verbose_name='Hold comments for moderation',
        default=True,
        help_text="Hold all comments for moderation by default?")
    comments_required_login = models.BooleanField(
        default=False,
        verbose_name="Require Login",
        help_text="If True, comments require the user to be logged in.")

    objects = SiteSettingsManager()

    class Meta:
        db_table = 'localtv_sitelocation'

    def __unicode__(self):
        return '%s (%s)' % (self.site.name, self.site.domain)

    def user_is_admin(self, user):
        """
        Return True if the given User is an admin for this SiteSettings.
        """
        if not user.is_authenticated() or not user.is_active:
            return False

        if user.is_superuser:
            return True

        return self.admins.filter(pk=user.pk).exists()

    def save(self, *args, **kwargs):
        SITE_LOCATION_CACHE[(self._state.db, self.site_id)] = self
        return models.Model.save(self, *args, **kwargs)

    def should_show_dashboard(self):
        '''On /admin/, most sites will see a dashboard that gives them
        information at a glance about the site.

        Some sites want to disable that, which they can do by setting the
        LOCALTV_SHOW_ADMIN_DASHBOARD variable to False.

        In that case (in the default theme) the left-hand navigation
        will omit the link to the Dashboard, and also the dashboard itself
        will be an empty page with a META REFRESH that points to
        /admin/approve_reject/.'''
        return lsettings.SHOW_ADMIN_DASHBOARD


class NewsletterSettings(models.Model):
    DISABLED = 0
    FEATURED = 1
    POPULAR = 2
    CUSTOM = 3
    LATEST = 4
    
    STATUS_CHOICES = (
        (DISABLED, _(u'Disabled')),
        (FEATURED, _("5 most recently featured")),
        (POPULAR, _("5 most popular")),
        (LATEST, _("5 latest videos")),
        (CUSTOM, _("Custom selection")),
    )
    site_settings = models.OneToOneField(SiteSettings, db_column='sitelocation_id')
    status = models.IntegerField(
        choices=STATUS_CHOICES, default=DISABLED,
        help_text='What videos should get sent out in the newsletter?')

    # for custom newsletter
    video1 = models.ForeignKey('Video', related_name='newsletter1', null=True,
                               help_text='A URL of a video on your site.')
    video2 = models.ForeignKey('Video', related_name='newsletter2', null=True,
                               help_text='A URL of a video on your site.')
    video3 = models.ForeignKey('Video', related_name='newsletter3', null=True,
                               help_text='A URL of a video on your site.')
    video4 = models.ForeignKey('Video', related_name='newsletter4', null=True,
                               help_text='A URL of a video on your site.')
    video5 = models.ForeignKey('Video', related_name='newsletter5', null=True,
                               help_text='A URL of a video on your site.')
    
    intro = models.CharField(max_length=200, blank=True,
                             help_text=('Include a short introduction to your '
                                        'newsletter. If you will be sending '
                                        'the newsletter automatically, make '
                                        'sure to update this or write '
                                        'something that will be evergreen! '
                                        '(limit 200 characters)'))
    show_icon = models.BooleanField(default=True,
                                    help_text=('Do you want to include your '
                                               'site logo in the newsletter '
                                               'header?'))

    twitter_url = models.URLField(verify_exists=False, blank=True,
                                  help_text='e.g. https://twitter.com/#!/mirocommunity')
    facebook_url = models.URLField(verify_exists=False, blank=True,
                                   help_text='e.g. http://www.facebook.com/universalsubtitles')

    repeat = models.IntegerField(default=0) # hours between sending
    last_sent = models.DateTimeField(null=True)

    objects = SingletonManager()

    def videos(self):
        if self.status == NewsletterSettings.DISABLED:
            raise ValueError('no videos for disabled newsletter')
        elif self.status == NewsletterSettings.FEATURED:
            videos = Video.objects.get_featured_videos(self.site_settings)
        elif self.status == NewsletterSettings.POPULAR:
            # popular over the last week
            videos = Video.objects.get_popular_videos(self.site_settings)
        elif self.status == NewsletterSettings.LATEST:
            videos = Video.objects.get_latest_videos(self.site_settings)
        elif self.status == NewsletterSettings.CUSTOM:
            videos = [video for video in (
                    self.video1,
                    self.video2,
                    self.video3,
                    self.video4,
                    self.video5) if video]
        return videos[:5]

    def next_send_time(self):
        if not self.repeat:
            return None
        if not self.last_sent:
            dt = datetime.datetime.now()
        else:
            dt = self.last_sent
        return dt + datetime.timedelta(hours=self.repeat)

    def send(self):
        from localtv.admin.user_views import _filter_just_humans
        body = self.as_html()
        subject = '[%s] Newsletter for %s' % (self.site_settings.site.name,
                                              datetime.datetime.now().strftime('%m/%d/%y'))
        notice_type = notification.NoticeType.objects.get(label='newsletter')
        for u in User.objects.exclude(email=None).exclude(email='').filter(
            _filter_just_humans()):
            if notification.get_notification_setting(u, notice_type, "1"):
                message = EmailMessage(subject, body,
                                       settings.DEFAULT_FROM_EMAIL,
                                       [u.email])
                message.content_subtype = 'html'
                message.send(fail_silently=True)

    def as_html(self, extra_context=None):
        context = {'newsletter': self,
                   'site_settings': self.site_settings,
                   'site': self.site_settings.site}
        if extra_context:
            context.update(extra_context)
        return render_to_string('localtv/admin/newsletter.html',
                                context)


class WidgetSettings(Thumbnailable):
    """
    A Model which represents the options for controlling the widget creator.
    """
    site = models.OneToOneField(Site)

    title = models.CharField(max_length=250, blank=True)
    title_editable = models.BooleanField(default=True)

    icon = models.ImageField(upload_to='localtv/widget_icon', blank=True)
    icon_editable = models.BooleanField(default=False)

    css = models.FileField(upload_to='localtv/widget_css', blank=True)
    css_editable = models.BooleanField(default=False)

    bg_color = models.CharField(max_length=20, blank=True)
    bg_color_editable = models.BooleanField(default=False)

    text_color = models.CharField(max_length=20, blank=True)
    text_color_editable = models.BooleanField(default=False)

    border_color = models.CharField(max_length=20, blank=True)
    border_color_editable = models.BooleanField(default=False)

    def get_title_or_reasonable_default(self):
        # Is the title worth using? If so, use that.
        use_title = True
        if self.title.endswith('example.com'):
            use_title = False
        if not self.title:
            use_title = False

        # Okay, so either we return the title, or a sensible default
        if use_title:
            return django.utils.html.escape(self.title)
        return self.generate_reasonable_default_title()

    def generate_reasonable_default_title(self):
        prefix = 'Watch Videos on %s'

        # Now, work on calculating what goes at the end.
        site = Site.objects.get_current()

        # The default suffix is a self-link. If the site name and
        # site domain are plausible, do that.
        if ((site.name and site.name.lower() != 'example.com') and
            (site.domain and site.domain.lower() != 'example.com')):
            suffix = '<a href="http://%s/">%s</a>' % (
                site.domain, django.utils.html.escape(site.name))

        # First, we try the site name, if that's a nice string.
        elif site.name and site.name.lower() != 'example.com':
            suffix = site.name

        # Else, we try the site domain, if that's not example.com
        elif site.domain.lower() != 'example.com':
            suffix = site.domain

        else:
            suffix = 'our video site'

        return prefix % suffix


class Source(Thumbnailable):
    """
    An abstract base class to represent things which are sources of multiple
    videos.  Current subclasses are Feed and SavedSearch.
    """
    id = models.AutoField(primary_key=True)
    site = models.ForeignKey(Site)
    auto_approve = models.BooleanField(default=False)
    auto_update = models.BooleanField(default=True,
                                      help_text=_("If selected, new videos will"
                                                  " automatically be imported "
                                                  "from this source."))
    user = models.ForeignKey('auth.User', null=True, blank=True)
    auto_categories = models.ManyToManyField("Category", blank=True)
    auto_authors = models.ManyToManyField("auth.User", blank=True,
                                          related_name='auto_%(class)s_set')

    class Meta:
        abstract = True

    def update(self, video_iter, source_import, using='default',
               clear_rejected=False):
        """
        Imports videos from a feed/search.  `videos` is an iterable which
        returns :class:`vidscraper.suites.base.Video` objects.  We use
        :method:`.Video.from_vidscraper_video` to map the Vidscraper fields to
        Video attributes.

        If ``clear_rejected`` is ``True``, rejected versions of videos that are
        found in the ``video_iter`` will be deleted and re-imported.

        """
        author_pks = list(self.auto_authors.values_list('pk', flat=True))
        category_pks = list(self.auto_categories.values_list('pk', flat=True))

        import_opts = source_import.__class__._meta

        from localtv.tasks import video_from_vidscraper_video, mark_import_pending

        total_videos = 0

        for vidscraper_video in video_iter:
            total_videos += 1
            try:
                video_from_vidscraper_video.delay(
                    vidscraper_video,
                    site_pk=self.site_id,
                    import_app_label=import_opts.app_label,
                    import_model=import_opts.module_name,
                    import_pk=source_import.pk,
                    status=Video.PENDING,
                    author_pks=author_pks,
                    category_pks=category_pks,
                    clear_rejected=clear_rejected,
                    using=using)
            except:
                source_import.handle_error(
                    'Import task creation failed for %r' % (
                        vidscraper_video.url,),
                    is_skip=True,
                    with_exception=True,
                    using=using)

        source_import.__class__._default_manager.using(using).filter(
            pk=source_import.pk
        ).update(
            total_videos=total_videos
        )
        mark_import_pending.delay(import_app_label=import_opts.app_label,
                                  import_model=import_opts.module_name,
                                  import_pk=source_import.pk,
                                  using=using)


class Feed(Source):
    """
    Feed to pull videos in from.

    If the same feed is used on two different sites, they will require two
    separate entries here.

    Fields:
      - feed_url: The location of this field
      - site: which site this feed belongs to
      - name: human readable name for this feed
      - webpage: webpage that this feed\'s content is associated with
      - description: human readable description of this item
      - last_updated: last time we ran self.update_items()
      - when_submitted: when this feed was first registered on this site
      - status: one of Feed.STATUS_CHOICES
      - etag: used to see whether or not the feed has changed since our last
        update.
      - auto_approve: whether or not to set all videos in this feed to approved
        during the import process
      - user: a user that submitted this feed, if any
      - auto_categories: categories that are automatically applied to videos on
        import
      - auto_authors: authors that are automatically applied to videos on
        import
    """
    INACTIVE = 0
    ACTIVE = 1

    STATUS_CHOICES = (
        (INACTIVE, _(u'Inactive')),
        (ACTIVE, _(u'Active')),
    )

    feed_url = models.URLField(verify_exists=False)
    name = models.CharField(max_length=250)
    webpage = models.URLField(verify_exists=False, blank=True)
    description = models.TextField()
    last_updated = models.DateTimeField()
    when_submitted = models.DateTimeField(auto_now_add=True)
    etag = models.CharField(max_length=250, blank=True)
    calculated_source_type = models.CharField(max_length=255, blank=True, default='')
    status = models.IntegerField(choices=STATUS_CHOICES, default=INACTIVE)

    class Meta:
        unique_together = (
            ('feed_url', 'site'))
        get_latest_by = 'last_updated'

    def __unicode__(self):
        return self.name

    @models.permalink
    def get_absolute_url(self):
        return ('localtv_list_feed', [self.pk])

    def update(self, using='default', **kwargs):
        """
        Fetch and import new videos from this feed.

        """
        try:
            FeedImport.objects.using(using).get(source=self,
                                                status=FeedImport.STARTED)
        except FeedImport.DoesNotExist:
            pass
        else:
            logging.info('Skipping import of %s: already in progress' % self)
            return

        feed_import = FeedImport.objects.db_manager(using).create(source=self,
                                                auto_approve=self.auto_approve)

        video_iter = vidscraper.auto_feed(
            self.feed_url,
            crawl=(getattr(self, 'status', True) == 0),
            api_keys={
                'vimeo_key': getattr(settings, 'VIMEO_API_KEY', None),
                'vimeo_secret': getattr(settings, 'VIMEO_API_SECRET', None),
                'ustream_key': getattr(settings, 'USTREAM_API_KEY', None)
            }
        )

        try:
            video_iter.load()
        except Exception:
            feed_import.last_activity = datetime.datetime.now()
            feed_import.status = FeedImport.FAILED
            feed_import.save()
            feed_import.handle_error(u'Skipping import of %s: error loading the'
                                     u' feed' % self,
                                     with_exception=True, using=using)
            return

        self.etag = getattr(video_iter, 'etag', None) or ''
        self.last_updated = (getattr(video_iter, 'last_modified', None) or
                                 datetime.datetime.now())
        self.save()

        super(Feed, self).update(video_iter, source_import=feed_import,
                                 using=using, **kwargs)

    def source_type(self):
        return self.calculated_source_type

    def _calculate_source_type(self):
        video_service = self.video_service()
        if video_service is None:
            return u'Feed'
        else:
            return u'User: %s' % video_service

    def video_service(self):
        for service, regexp in VIDEO_SERVICE_REGEXES:
            if re.search(regexp, self.feed_url, re.I):
                return service


def pre_save_set_calculated_source_type(instance, **kwargs):
    # Always save the calculated_source_type
    instance.calculated_source_type = instance._calculate_source_type()
    # Plus, if the name changed, we have to recalculate all the Videos that depend on us.
    try:
        v = Feed.objects.using(instance._state.db).get(id=instance.id)
    except Feed.DoesNotExist:
        return instance
    if v.name != instance.name:
        # recalculate all the sad little videos' calculated_source_type
        for vid in instance.video_set.all():
            vid.save()
models.signals.pre_save.connect(pre_save_set_calculated_source_type,
                                sender=Feed)


class Category(MPTTModel):
    """
    A category for videos to be contained in.

    Categories and tags aren't too different functionally, but categories are
    more strict as they can't be defined by visitors.  Categories can also be
    hierarchical.

    Fields:
     - site: A link to the django.contrib.sites.models.Site object this object
       is bound to
     - name: Name of this category
     - slug: a slugified verison of the name, used to create more friendly URLs
     - logo: An image to associate with this category
     - description: human readable description of this item
     - parent: Reference to another Category.  Allows you to have heirarchical
       categories.
    """
    site = models.ForeignKey(Site)
    name = models.CharField(
        max_length=80, verbose_name='Category Name',
        help_text=_("The name is used to identify the category almost "
                    "everywhere; for example, under a video or in a "
                    "category widget."))
    slug = models.SlugField(
        verbose_name='Category Slug',
        help_text=_("The \"slug\" is the URL-friendly version of the name.  It "
                    "is usually lower-case and contains only letters, numbers "
                    "and hyphens."))
    logo = models.ImageField(
        upload_to="localtv/category_logos", blank=True,
        verbose_name='Thumbnail/Logo',
        help_text=_("Optional. For example: a leaf for 'environment' or the "
                    "logo of a university department."))
    description = models.TextField(
        blank=True, verbose_name='Description (HTML)',
        help_text=_("Optional. The description is not prominent by default, but"
                    " some themes may show it."))
    parent = models.ForeignKey(
        'self', blank=True, null=True,
        related_name='child_set',
        verbose_name='Category Parent',
        help_text=_("Categories, unlike tags, can have a hierarchy."))

<<<<<<< HEAD
=======
    # only relevant is voting is enabled for the site
    contest_mode = models.DateTimeField('Turn on Contest',
                                        null=True,
                                        default=None)

    class MPTTMeta:
        order_insertion_by = ['name']

>>>>>>> 7f82ecdb
    class Meta:
        unique_together = (
            ('slug', 'site'),
            ('name', 'site'))

    def __unicode__(self):
        return self.name

    def dashes(self):
        """
        Returns a string of em dashes equal to the :class:`Category`\ 's
        level. This is used to indent the category name in the admin
        templates.

        """
        return mark_safe('&mdash;' * self.level)

    @models.permalink
    def get_absolute_url(self):
        return ('localtv_category', [self.slug])

    def approved_set(self):
        """
        Returns active videos for the category and its subcategories, ordered
        by decreasing best date.
        
        """
        opts = self._mptt_meta

        lookups = {
            'status': Video.ACTIVE,
            'categories__left__gte': getattr(self, opts.left_attr),
            'categories__left__lte': getattr(self, opts.right_attr),
            'categories__tree_id': getattr(self, opts.tree_id_attr)
        }
        lookups = self._tree_manager._translate_lookups(**lookups)
        return Video.objects.filter(**lookups).distinct()
    approved_set = property(approved_set)

    def unique_error_message(self, model_class, unique_check):
        return 'Category with this %s already exists.' % (
            unique_check[0],)


class SavedSearch(Source):
    """
    A set of keywords to regularly pull in new videos from.

    There's an administrative interface for doing "live searches"

    Fields:
     - site: site this savedsearch applies to
     - query_string: a whitespace-separated list of words to search for.  Words
       starting with a dash will be processed as negative query terms
     - when_created: date and time that this search was saved.
    """
    query_string = models.TextField()
    when_created = models.DateTimeField(auto_now_add=True)

    def __unicode__(self):
        return self.query_string

    def update(self, using='default', **kwargs):
        """
        Fetch and import new videos from this search.

        """
        try:
            SearchImport.objects.using(using).get(source=self,
                                                  status=SearchImport.STARTED)
        except SearchImport.DoesNotExist:
            pass
        else:
            logging.info('Skipping import of %s: already in progress' % self)
            return

        search_import = SearchImport.objects.db_manager(using).create(
            source=self,
            auto_approve=self.auto_approve
        )

        searches = vidscraper.auto_search(
            self.query_string,
            crawl=True,
            api_keys={
                'vimeo_key': getattr(settings, 'VIMEO_API_KEY', None),
                'vimeo_secret': getattr(settings, 'VIMEO_API_SECRET', None),
                'ustream_key': getattr(settings, 'USTREAM_API_KEY', None)
            }
        )

        video_iters = []
        for video_iter in searches.values():
            try:
                video_iter.load()
            except Exception:
                search_import.handle_error(u'Skipping import of search results '
                               u'from %s' % video_iter.suite.__class__.__name__,
                               with_exception=True, using=using)
                continue
            video_iters.append(video_iter)

        if video_iters:
            super(SavedSearch, self).update(itertools.chain(*video_iters),
                                            source_import=search_import,
                                            using=using, **kwargs)
        else:
            # Mark the import as failed if none of the searches could load.
            search_import.status = SearchImport.FAILED
            search_import.last_activity = datetime.datetime.now()
            search_import.save()
            logging.debug('All searches failed for %s' % self)

    def source_type(self):
        return u'Search'


class SourceImportIndex(models.Model):
    video = models.OneToOneField('Video', unique=True)
    index = models.PositiveIntegerField(blank=True, null=True)
    
    class Meta:
        abstract = True


class FeedImportIndex(SourceImportIndex):
    source_import = models.ForeignKey('FeedImport', related_name='indexes')


class SearchImportIndex(SourceImportIndex):
    source_import = models.ForeignKey('SearchImport', related_name='indexes')
    #: This is just the name of the suite that was used to get this index.
    suite = models.CharField(max_length=30)


class SourceImportError(models.Model):
    message = models.TextField()
    traceback = models.TextField(blank=True)
    is_skip = models.BooleanField(help_text="Whether this error represents a "
                                            "video that was skipped.")
    datetime = models.DateTimeField(auto_now_add=True)

    class Meta:
        abstract = True


class FeedImportError(SourceImportError):
    source_import = models.ForeignKey('FeedImport', related_name='errors')


class SearchImportError(SourceImportError):
    source_import = models.ForeignKey('SearchImport', related_name='errors')


class SourceImport(models.Model):
    STARTED = 'started'
    PENDING = 'pending'
    COMPLETE = 'complete'
    FAILED = 'failed'
    STATUS_CHOICES = (
        (STARTED, _('Started')),
        (PENDING, _('Pending haystack updates')),
        (COMPLETE, _('Complete')),
        (FAILED, _('Failed'))
    )
    start = models.DateTimeField(auto_now_add=True)
    last_activity = models.DateTimeField(blank=True, null=True)
    total_videos = models.PositiveIntegerField(blank=True, null=True)
    videos_imported = models.PositiveIntegerField(default=0)
    videos_skipped = models.PositiveIntegerField(default=0)
    #: Caches the auto_approve of the search on the import, so that the imported
    #: videos can be approved en masse at the end of the import based on the
    #: settings at the beginning of the import.
    auto_approve = models.BooleanField()
    status = models.CharField(max_length=10, choices=STATUS_CHOICES,
                              default=STARTED)

    class Meta:
        get_latest_by = 'start'
        ordering = ['-start']
        abstract = True

    def is_running(self):
        """
        Returns True if the SourceImport is currently running.
        """
        return self.status in (self.STARTED, self.PENDING)

    def set_video_source(self, video):
        """
        Sets the value of the correct field on the ``video`` to mark it as
        having the same source as this import. Must be implemented by
        subclasses.

        """
        raise NotImplementedError

    def get_videos(self, using='default'):
        raise NotImplementedError

    def handle_error(self, message, is_skip=False, with_exception=False,
                     using='default'):
        """
        Logs the error with the default logger and to the database.

        :param message: A human-friendly description of the error that does
                        not contain sensitive information.
        :param is_skip: ``True`` if the error results in a video being skipped.
                        Default: False.
        :param with_exception: ``True`` if exception information should be
                               recorded. Default: False.
        :param using: The database to use. Default: 'default'.

        """
        if with_exception:
            exc_info = sys.exc_info()
            logging.warn(message, exc_info=exc_info)
            tb = ''.join(traceback.format_exception(*exc_info))
        else:
            logging.warn(message)
            tb = ''
        self.errors.db_manager(using).create(message=message,
                                             source_import=self,
                                             traceback=tb,
                                             is_skip=is_skip)
        if is_skip:
            self.__class__._default_manager.using(using).filter(pk=self.pk
                        ).update(videos_skipped=models.F('videos_skipped') + 1)

    def get_index_creation_kwargs(self, video, vidscraper_video):
        return {
            'source_import': self,
            'video': video,
            'index': vidscraper_video.index
        }

    def handle_video(self, video, vidscraper_video, using='default'):
        """
        Creates an index instance connecting the video to this import.

        :param video: The :class:`Video` instance which was imported.
        :param vidscraper_video: The original video from :mod:`vidscraper`.
        :param using: The database alias to use. Default: 'default'

        """
        self.indexes.db_manager(using).create(
                    **self.get_index_creation_kwargs(video, vidscraper_video))
        self.__class__._default_manager.using(using).filter(pk=self.pk
                    ).update(videos_imported=models.F('videos_imported') + 1)


class FeedImport(SourceImport):
    source = models.ForeignKey(Feed, related_name='imports')

    def set_video_source(self, video):
        video.feed_id = self.source_id

    def get_videos(self, using='default'):
        return Video.objects.using(using).filter(
                                        feedimportindex__source_import=self)


class SearchImport(SourceImport):
    source = models.ForeignKey(SavedSearch, related_name='imports')

    def set_video_source(self, video):
        video.search_id = self.source_id

    def get_videos(self, using='default'):
        return Video.objects.using(using).filter(
                                        searchimportindex__source_import=self)

    def get_index_creation_kwargs(self, video, vidscraper_video):
        kwargs = super(SearchImport, self).get_index_creation_kwargs(video,
                                                            vidscraper_video)
        kwargs['suite'] = vidscraper_video.suite.__class__.__name__
        return kwargs


class VideoBase(models.Model):
    """
    Base class between Video and OriginalVideo.  It would be simple enough to
    duplicate these fields, but this way it's easier to add more points of
    duplication in the future.
    """
    name = models.CharField(verbose_name="Video Name", max_length=250)
    description = models.TextField(verbose_name="Video Description (optional)",
                                   blank=True)
    thumbnail_url = models.URLField(verbose_name="Thumbnail URL (optional)",
                                    verify_exists=False, blank=True,
                                    max_length=400)

    class Meta:
        abstract = True

class OriginalVideo(VideoBase):

    VIDEO_ACTIVE, VIDEO_DELETED, VIDEO_DELETE_PENDING = range(3)

    video = models.OneToOneField('Video', related_name='original')
    thumbnail_updated = models.DateTimeField(blank=True)
    remote_video_was_deleted = models.IntegerField(default=VIDEO_ACTIVE)
    remote_thumbnail_hash = models.CharField(max_length=64, default='')

    taggeditem_set = generic.GenericRelation(tagging.models.TaggedItem,
                                             content_type_field='content_type',
                                             object_id_field='object_id')

    def changed_fields(self, override_vidscraper_result=None):
        """
        Check our video for new data.
        """
        video = self.video
        if not video.website_url:
            # we shouldn't have been created, but either way we can't do
            # anything here
            self.delete()
            return {}

        remote_video_was_deleted = False
        fields = ['title', 'description', 'tags', 'thumbnail_url']
        if override_vidscraper_result is not None:
            vidscraper_video = override_vidscraper_result
        else:
            try:
                vidscraper_video = vidscraper.auto_scrape(
                    video.website_url, fields=fields)
            except vidscraper.errors.VideoDeleted:
                remote_video_was_deleted = True

        # Now that we have the "scraped_data", analyze it: does it look like
        # a skeletal video, with no data? Then we infer it was deleted.
        if remote_video_was_deleted or all(not getattr(vidscraper_video, field)
                                           for field in fields):
            remote_video_was_deleted = True
        # If the scraped_data has all None values, then infer that the remote video was
        # deleted.

        if remote_video_was_deleted:
            if self.remote_video_was_deleted == OriginalVideo.VIDEO_DELETED:
                return {} # We already notified the admins of the deletion.
            else:
                return {'deleted': True}
        elif self.remote_video_was_deleted:
            return {'deleted': False}

        changed_fields = {}

        for field in fields:
            if field == 'tags': # special case tag checking
                if vidscraper_video.tags is None:
                    # failed to get tags, so don't send a spurious change
                    # message
                    continue
                new = utils.unicode_set(vidscraper_video.tags)
                if getattr(settings, 'FORCE_LOWERCASE_TAGS'):
                    new = utils.unicode_set(name.lower() for name in new)
                old = utils.unicode_set(self.tags)
                if new != old:
                    changed_fields[field] = new
            elif field == 'thumbnail_url':
                if vidscraper_video.thumbnail_url != self.thumbnail_url:
                    changed_fields[field] = vidscraper_video.thumbnail_url
                else:
                    right_now = datetime.datetime.utcnow()
                    if self._remote_thumbnail_appears_changed():
                        changed_fields['thumbnail_updated'] = right_now
            else:
                if field == 'title':
                    model_field = 'name'
                else:
                    model_field = field
                if (utils.normalize_newlines(
                        getattr(vidscraper_video, field)) !=
                    utils.normalize_newlines(
                        getattr(self, model_field))):
                    changed_fields[model_field] = getattr(vidscraper_video, field)

        return changed_fields

    def originals_for_changed_fields(self, changed_fields):
        '''The OriginalVideo emails need to say not just the new data, but also
        provide the value that was in the OriginalVideo object just before the
        email is sent.

        This function takes a changed_fields dictionary, and uses its keys to
        figure out what relevant snapshotted information would help the user
        contextualize the changed_fields data.'''
        old_fields = {}

        if 'deleted' in changed_fields:
            return old_fields

        for key in changed_fields:
            old_fields[key] = getattr(self, key)

        return old_fields

    def _remote_thumbnail_appears_changed(self):
        '''This private method checks if the remote thumbnail has been updated.

        It takes no arguments, because you are only supposed to call it
        when the remote video service did not give us a new thumbnail URL.

        It returns a boolean. True, if and only if the remote video has:

        * a Last-Modified header indicating it has been modified, and
        * HTTP response body that hashes to a different SHA1 than the
          one we stored.

        It treats "self" as read-only.'''
        # because the data might have changed, check to see if the
        # thumbnail has been modified
        made_time = time.mktime(self.thumbnail_updated.utctimetuple())
        # we take made_time literally, because the localtv app MUST
        # be storing UTC time data in the column.
        modified = email.utils.formatdate(made_time,
                                          usegmt=True)
        request = urllib2.Request(self.thumbnail_url)
        request.add_header('If-Modified-Since', modified)
        try:
            response = urllib2.build_opener().open(request)
        except urllib2.HTTPError:
            # We get this for 304, but we'll just ignore all the other
            # errors too
            return False
        else:
            if response.info().get('Last-modified', modified) == \
                    modified:
                # hasn't really changed, or doesn't exist
                return False

        # If we get here, then the remote server thinks that the file is fresh.
        # We should check its SHA1 hash against the one we have stored.
        new_sha1 = utils.hash_file_obj(response)

        if new_sha1 == self.remote_thumbnail_hash:
            # FIXME: Somehow alert downstream layers that it is safe to update
            # the modified-date in the database.
            return False # bail out early, empty -- the image is the same

        # Okay, so the hashes do not match; the remote image truly has changed.
        # Let's report the timestamp as having a Last-Modified date of right now.
        return True

    def send_deleted_notification(self):
        if self.remote_video_was_deleted == OriginalVideo.VIDEO_DELETE_PENDING:
            from localtv.utils import send_notice
            t = loader.get_template('localtv/admin/video_deleted.txt')
            c = Context({'video': self.video})
            subject = '[%s] Video Deleted: "%s"' % (
                self.video.site.name, self.video.name)
            message = t.render(c)
            send_notice('admin_video_updated', subject, message,
                        site_settings=SiteSettings.objects.get(
                    site=self.video.site))
            # Update the OriginalVideo to show that we sent this notification
            # out.
            self.remote_video_was_deleted = OriginalVideo.VIDEO_DELETED
        else:
            # send the message next time
            self.remote_video_was_deleted = OriginalVideo.VIDEO_DELETE_PENDING
        self.save()

    def update(self, override_vidscraper_result = None):
        from localtv.utils import get_or_create_tags

        changed_fields = self.changed_fields(override_vidscraper_result)
        if not changed_fields:
            return # don't need to do anything

        # Was the remote video deleted?
        if changed_fields.pop('deleted', None):
            # Have we already sent the notification
            # Mark inside the OriginalVideo that the video has been deleted.
            # Yes? Uh oh.
            self.send_deleted_notification()
            return # Stop processing here.

        original_values = self.originals_for_changed_fields(changed_fields)

        changed_model = False
        for field in changed_fields.copy():
            if field == 'tags': # special case tag equality
                if set(self.tags) == set(self.video.tags):
                    self.tags = self.video.tags = get_or_create_tags(
                        changed_fields.pop('tags'))
            elif field in ('thumbnail_url', 'thumbnail_updated'):
                if self.thumbnail_url == self.video.thumbnail_url:
                    value = changed_fields.pop(field)
                    if field == 'thumbnail_url':
                        self.thumbnail_url = self.video.thumbnail_url = value
                    changed_model = True
                    self.video.save_thumbnail()
            elif getattr(self, field) == getattr(self.video, field):
                value = changed_fields.pop(field)
                setattr(self, field, value)
                setattr(self.video, field, value)
                changed_model = True

        if self.remote_video_was_deleted:
            self.remote_video_was_deleted = OriginalVideo.VIDEO_ACTIVE
            changed_model = True

        if changed_model:
            self.save()
            self.video.save()

        if not changed_fields: # modified them all
            return

        self.send_updated_notification(changed_fields, original_values)

    def send_updated_notification(self, changed_fields, originals_for_changed_fields):
        from localtv.utils import send_notice, get_or_create_tags

        # Create a custom hodge-podge of changed fields and the original values
        hodge_podge = {}
        for key in changed_fields:
            hodge_podge[key] = (
                changed_fields[key],
                originals_for_changed_fields.get(key, None))

        t = loader.get_template('localtv/admin/video_updated.txt')
        c = Context({'video': self.video,
                     'original': self,
                     'changed_fields': hodge_podge})
        subject = '[%s] Video Updated: "%s"' % (
            self.video.site.name, self.video.name)
        message = t.render(c)
        send_notice('admin_video_updated', subject, message,
                    site_settings=SiteSettings.objects.get(
                site=self.video.site))

        # And update the self instance to reflect the changes.
        for field in changed_fields:
            if field == 'tags':
                self.tags = get_or_create_tags(changed_fields[field])
            else:
                setattr(self, field, changed_fields[field])
        self.save()


class VideoQuerySet(models.query.QuerySet):

    def with_best_date(self, use_original_date=True):
        if use_original_date:
            published = 'localtv_video.when_published,'
        else:
            published = ''
        return self.extra(select={'best_date': """
COALESCE(%slocaltv_video.when_approved,
localtv_video.when_submitted)""" % published})

    def with_watch_count(self, since=EMPTY):
        """
        Returns a QuerySet of videos annotated with a ``watch_count`` of all
        watches since ``since`` (a datetime, which defaults to seven days ago).
        """
        if since is EMPTY:
            since = datetime.datetime.now() - datetime.timedelta(days=7)

        return self.extra(
            select={'watch_count': """SELECT COUNT(*) FROM localtv_watch
WHERE localtv_video.id = localtv_watch.video_id AND
localtv_watch.timestamp > %s"""},
            select_params = (since,)
        )


class VideoManager(models.Manager):

    def get_query_set(self):
        return VideoQuerySet(self.model, using=self._db)

    def with_best_date(self, *args, **kwargs):
        return self.get_query_set().with_best_date(*args, **kwargs)

    def popular_since(self, *args, **kwargs):
        return self.get_query_set().popular_since(*args, **kwargs)

    def get_site_settings_videos(self, site_settings=None):
        """
        Returns a QuerySet of videos which are active and tied to the
        site_settings. This QuerySet is cached on the request.
        
        """
        if site_settings is None:
            site_settings = SiteSettings.objects.get_current()
        return self.filter(status=Video.ACTIVE, site=site_settings.site)

    def get_featured_videos(self, site_settings=None):
        """
        Returns a ``QuerySet`` of active videos which are considered "featured"
        for the site_settings.

        """
        return self.get_site_settings_videos(site_settings).filter(
            last_featured__isnull=False
        ).order_by(
            '-last_featured',
            '-when_approved',
            '-when_published',
            '-when_submitted'
        )

    def get_latest_videos(self, site_settings=None):
        """
        Returns a ``QuerySet`` of active videos for the site_settings, ordered by
        decreasing ``best_date``.
        
        """
        if site_settings is None:
            site_settings = SiteSettings.objects.get_current()
        return self.get_site_settings_videos(site_settings).with_best_date(
            site_settings.use_original_date
        ).order_by('-best_date')

    def get_popular_videos(self, site_settings=None):
        """
        Returns a ``QuerySet`` of active videos considered "popular" for the
        current site_settings.

        """
        from localtv.search.utils import PopularSort
        return PopularSort().sort(self.get_latest_videos(site_settings))

    def get_category_videos(self, category, site_settings=None):
        """
        Returns a ``QuerySet`` of active videos considered part of the selected
        category or its descendants for the site_settings.

        """
        if site_settings is None:
            site_settings = SiteSettings.objects.get_current()
        # category.approved_set already checks active().
        return category.approved_set.filter(
            site=site_settings.site
        ).with_best_date(
            site_settings.use_original_date
        ).order_by('-best_date')

    def get_tag_videos(self, tag, site_settings=None):
        """
        Returns a ``QuerySet`` of active videos with the given tag for the
        site_settings.

        """
        if site_settings is None:
            site_settings = SiteSettings.objects.get_current()
        return Video.tagged.with_all(tag).filter(status=Video.ACTIVE,
                                                 site=site_settings.site
                                        ).order_by('-when_approved',
                                                   '-when_published',
                                                   '-when_submitted')

    def get_author_videos(self, author, site_settings=None):
        """
        Returns a ``QuerySet`` of active videos published or produced by
        ``author`` related to the site_settings.

        """
        return self.get_latest_videos(site_settings).filter(
            models.Q(authors=author) | models.Q(user=author)
        ).distinct().order_by('-best_date')

    def in_feed_order(self, feed=None, site_settings=None):
        """
        Returns a ``QuerySet`` of active videos ordered by the order they were
        in when originally imported.
        """
        if site_settings is None and feed:
            site_settings = SiteSettings.objects.get(site=feed.site)
        if site_settings:
            qs = self.get_latest_videos(site_settings)
        else:
            qs = self.all()
        if feed:
            qs = qs.filter(feed=feed)
        return qs.order_by('-feedimportindex__source_import__start',
                           'feedimportindex__index',
                           '-id')


class Video(Thumbnailable, VideoBase):
    """
    Fields:
     - name: Name of this video
     - site: Site this video is attached to
     - description: Video description
     - tags: A list of Tag objects associated with this item
     - categories: Similar to Tags
     - authors: the person/people responsible for this video
     - file_url: The file this object points to (if any) ... if not
       provided, at minimum we need the embed_code for the item.
     - file_url_length: size of the file, in bytes
     - file_url_mimetype: mimetype of the file
     - when_submitted: When this item was first entered into the
       database
     - when_approved: When this item was marked to appear publicly on
       the site
     - when_published: When this file was published at its original
       source (if known)
     - last_featured: last time this item was featured.
     - status: one of Video.STATUS_CHOICES
     - feed: which feed this item came from (if any)
     - website_url: The page that this item is associated with.
     - embed_code: code used to embed this item.
     - flash_enclosure_url: Crappy enclosure link that doesn't
       actually point to a url.. the kind crappy flash video sites
       give out when they don't actually want their enclosures to
       point to video files.
     - guid: data used to identify this video
     - has_thumbnail: whether or not this video has a thumbnail
     - thumbnail_url: url to the thumbnail, if such a thing exists
     - thumbnail_extension: extension of the *internal* thumbnail, saved on the
       server (usually paired with the id, so we can determine "1123.jpg" or
       "1186.png"
     - user: if not None, the user who submitted this video
     - search: if not None, the SavedSearch from which this video came
     - video_service_user: if not blank, the username of the user on the video
       service who owns this video.  We can figure out the service from the
       website_url.
     - contact: a free-text field for anonymous users to specify some contact
       info
     - notes: a free-text field to add notes about the video
    """
    UNAPPROVED = 0
    ACTIVE = 1
    REJECTED = 2
    PENDING = 3

    STATUS_CHOICES = (
        (UNAPPROVED, _(u'Unapproved')),
        (ACTIVE, _(u'Active')),
        (REJECTED, _(u'Rejected')),
        (PENDING, _(u'Waiting on import to finish')),
    )

    site = models.ForeignKey(Site)
    categories = models.ManyToManyField(Category, blank=True)
    authors = models.ManyToManyField('auth.User', blank=True,
                                     related_name='authored_set')
    file_url = BitLyWrappingURLField(verify_exists=False, blank=True)
    file_url_length = models.IntegerField(null=True, blank=True)
    file_url_mimetype = models.CharField(max_length=60, blank=True)
    when_modified = models.DateTimeField(auto_now=True,
                                         db_index=True,
                                         default=datetime.datetime.now)
    when_submitted = models.DateTimeField(auto_now_add=True)
    when_approved = models.DateTimeField(null=True, blank=True)
    when_published = models.DateTimeField(null=True, blank=True)
    last_featured = models.DateTimeField(null=True, blank=True)
    status = models.IntegerField(choices=STATUS_CHOICES, default=UNAPPROVED)
    feed = models.ForeignKey(Feed, null=True, blank=True)
    website_url = BitLyWrappingURLField(verbose_name='Original Video Page URL (optional)',
                                        verify_exists=False,
                                        blank=True)
    embed_code = models.TextField(verbose_name="Video <embed> code", blank=True)
    flash_enclosure_url = BitLyWrappingURLField(verify_exists=False,
                                                blank=True)
    guid = models.CharField(max_length=250, blank=True)
    user = models.ForeignKey('auth.User', null=True, blank=True)
    search = models.ForeignKey(SavedSearch, null=True, blank=True)
    video_service_user = models.CharField(max_length=250, blank=True)
    video_service_url = models.URLField(verify_exists=False, blank=True)
    contact = models.CharField(verbose_name='E-mail (optional)', max_length=250,
                               blank=True)
    notes = models.TextField(verbose_name='Notes (optional)', blank=True)
    calculated_source_type = models.CharField(max_length=255, blank=True, default='')

    objects = VideoManager()

    taggeditem_set = generic.GenericRelation(tagging.models.TaggedItem,
                                             content_type_field='content_type',
                                             object_id_field='object_id')

    class Meta:
        ordering = ['-when_submitted']
        get_latest_by = 'when_modified'

    def __unicode__(self):
        return self.name

    def clean(self):
        if not self.embed_code and not self.file_url:
            raise ValidationError("Video has no embed code or file url.")

        qs = Video.objects.using(self._state.db).filter(site=self.site_id
                                              ).exclude(status=Video.REJECTED)

        if self.pk is not None:
            qs = qs.exclude(pk=self.pk)

        if self.guid and qs.filter(guid=self.guid).exists():
            raise ValidationError("Another video with the same guid "
                                  "already exists.")

        if (self.website_url and
            qs.filter(website_url=self.website_url).exists()):
            raise ValidationError("Another video with the same website url "
                                  "already exists.")

        if self.file_url and qs.filter(file_url=self.file_url).exists():
            raise ValidationError("Another video with the same file url "
                                  "already exists.")

    def clear_rejected_duplicates(self):
        """
        Deletes rejected copies of this video based on the file_url,
        website_url, and guid fields.

        """
        if not any((self.website_url, self.file_url, self.guid)):
            return

        q_filter = models.Q()
        if self.website_url:
            q_filter |= models.Q(website_url=self.website_url)
        if self.file_url:
            q_filter |= models.Q(file_url=self.file_url)
        if self.guid:
            q_filter |= models.Q(guid=self.guid)
        qs = Video.objects.using(self._state.db).filter(
            site=self.site_id,
            status=Video.REJECTED).filter(q_filter)
        qs.delete()

    @models.permalink
    def get_absolute_url(self):
        return ('localtv_view_video', (),
                {'video_id': self.id,
                 'slug': slugify(self.name)[:30]})

    def save(self, **kwargs):
        """
        Adds support for an ```update_index`` kwarg, defaulting to ``True``.
        If this kwarg is ``False``, then no index updates will be run by the
        search index.

        """
        # This actually relies on logic in
        # :meth:`QueuedSearchIndex._enqueue_instance`
        self._update_index = kwargs.pop('update_index', True)
        super(Video, self).save(**kwargs)
    save.alters_data = True


    @classmethod
    def from_vidscraper_video(cls, video, status=None, commit=True,
                              using='default', source_import=None, site_pk=None,
                              authors=None, categories=None, update_index=True):
        """
        Builds a :class:`Video` instance from a
        :class:`vidscraper.suites.base.Video` instance. If `commit` is False,
        the :class:`Video` will not be saved, and the created instance will have
        a `save_m2m()` method that must be called after you call `save()`.

        """
        if video.file_url_expires is None:
            file_url = video.file_url
        else:
            file_url = None

        if status is None:
            status = cls.UNAPPROVED
        if site_pk is None:
            site_pk = settings.SITE_ID

        now = datetime.datetime.now()

        instance = cls(
            guid=video.guid or '',
            name=video.title or '',
            description=video.description or '',
            website_url=video.link or '',
            when_published=video.publish_datetime,
            file_url=file_url or '',
            file_url_mimetype=video.file_url_mimetype or '',
            file_url_length=video.file_url_length,
            when_submitted=now,
            when_approved=now if status == cls.ACTIVE else None,
            status=status,
            thumbnail_url=video.thumbnail_url or '',
            embed_code=video.embed_code or '',
            flash_enclosure_url=video.flash_enclosure_url or '',
            video_service_user=video.user or '',
            video_service_url=video.user_url or '',
            site_id=site_pk
        )

        if instance.description:
            soup = BeautifulSoup(video.description)
            for tag in soup.find_all(
                'div', {'class': "miro-community-description"}):
                instance.description = unicode(tag)
                break
            instance.description = sanitize(instance.description,
                                            extra_filters=['img'])

        instance._vidscraper_video = video

        if source_import is not None:
            source_import.set_video_source(instance)

        def save_m2m():
            if authors:
                instance.authors = authors
            elif video.user:
                name = video.user
                if ' ' in name:
                    first, last = name.split(' ', 1)
                else:
                    first, last = name, ''
                author, created = User.objects.db_manager(using).get_or_create(
                    username=name[:30],
                    defaults={'first_name': first[:30],
                              'last_name': last[:30]})
                if created:
                    author.set_unusable_password()
                    author.save()
                    utils.get_profile_model()._default_manager.db_manager(using
                        ).create(user=author, website=video.user_url or '')
                instance.authors = [author]
            if categories:
                instance.categories = categories
            if video.tags:
                if settings.FORCE_LOWERCASE_TAGS:
                    fix = lambda t: t.lower().strip()
                else:
                    fix = lambda t: t.strip()
                tags = set(fix(tag) for tag in video.tags if tag.strip())
                for tag_name in tags:
                    tag, created = \
                        tagging.models.Tag._default_manager.db_manager(
                        using).get_or_create(name=tag_name)
                    tagging.models.TaggedItem._default_manager.db_manager(
                        using).create(
                        tag=tag, object=instance)
            if source_import is not None:
                source_import.handle_video(instance, video, using)
            post_video_from_vidscraper.send(sender=cls, instance=instance,
                                            vidscraper_video=video, using=using)
            if update_index:
                index = connections[using].get_unified_index().get_index(cls)
                index._enqueue_update(instance)

        if commit:
            instance.save(using=using, update_index=False)
            save_m2m()
        else:
            instance._state.db = using
            instance.save_m2m = save_m2m
        return instance

    def get_tags(self):
        if self.pk is None:
            vidscraper_video = getattr(self, '_vidscraper_video', None)
            return getattr(vidscraper_video, 'tags', None) or []
        return self.tags

    def try_to_get_file_url_data(self):
        """
        Do a HEAD request on self.file_url to find information about
        self.file_url_length and self.file_url_mimetype

        Note that while this method fills in those attributes, it does *NOT*
        run self.save() ... so be sure to do so after calling this method!
        """
        if not self.file_url:
            return

        request = urllib2.Request(utils.quote_unicode_url(self.file_url))
        request.get_method = lambda: 'HEAD'
        try:
            http_file = urllib2.urlopen(request)
        except Exception:
            pass
        else:
            self.file_url_length = http_file.headers.get('content-length')
            self.file_url_mimetype = http_file.headers.get('content-type', '')
            if self.file_url_mimetype in ('application/octet-stream', ''):
                # We got a not-useful MIME type; guess!
                guess = mimetypes.guess_type(self.file_url)
                if guess[0] is not None:
                    self.file_url_mimetype = guess[0]

    def save_thumbnail(self):
        """
        Automatically run the entire file saving process... provided we have a
        thumbnail_url, that is.
        """
        if not self.thumbnail_url:
            return

        try:
            remote_file = urllib.urlopen(utils.quote_unicode_url(
                    self.thumbnail_url))
        except httplib.InvalidURL:
            # if the URL isn't valid, erase it and move on
            self.thumbnail_url = ''
            self.has_thumbnail = False
            self.save()
            return

        if remote_file.getcode() != 200:
            logging.info('code %i when getting %r, ignoring',
                         remote_file.getcode(), self.thumbnail_url)
            self.has_thumbnail = False
            self.save()
            return

        try:
            content_thumb = ContentFile(remote_file.read())
        except IOError:
            raise CannotOpenImageUrl('IOError loading %s' % self.thumbnail_url)
        else:
            try:
                self.save_thumbnail_from_file(content_thumb)
            except Exception:
                logging.exception("Error while getting " + repr(self.thumbnail_url))

    def submitter(self):
        """
        Return the user that submitted this video.  If necessary, use the
        submitter from the originating feed or savedsearch.
        """
        if self.user is not None:
            return self.user
        elif self.feed is not None:
            return self.feed.user
        elif self.search is not None:
            return self.search.user
        else:
            # XXX warning?
            return None

    def when(self):
        """
        Simple method for getting the when_published date if the video came
        from a feed or a search, otherwise the when_approved date.
        """
        if SiteSettings.objects.db_manager(self._state.db).get(
            site=self.site_id).use_original_date and \
            self.when_published:
            return self.when_published
        return self.when_approved or self.when_submitted

    def source_type(self):
        if self.id and self.search_id:
            try:
                return u'Search: %s' % self.search
            except SavedSearch.DoesNotExist:
                return u''

        if self.id and self.feed_id:
            try:
                if self.feed.video_service():
                    return u'User: %s: %s' % (
                        self.feed.video_service(),
                        self.feed.name)
                else:
                    return 'Feed: %s' % self.feed.name
            except Feed.DoesNotExist:
                return ''

        if self.video_service_user:
            return u'User: %s: %s' % (self.video_service(),
                                      self.video_service_user)

        return ''

    def video_service(self):
        if not self.website_url:
            return

        url = self.website_url
        for service, regexp in VIDEO_SERVICE_REGEXES:
            if re.search(regexp, url, re.I):
                return service

    def when_prefix(self):
        """
        When videos are bulk imported (from a feed or a search), we list the
        date as "published", otherwise we show 'posted'.
        """

        if self.when_published and \
                SiteSettings.objects.get(site=self.site_id).use_original_date:
            return 'published'
        else:
            return 'posted'

    @property
    def all_categories(self):
        """
        Returns a set of all the categories to which this video belongs.

        """
        categories = self.categories.all()
        if not categories:
            return categories
        q_list = []
        opts = Category._mptt_meta
        for category in categories:
            l = {
                'left__lte': getattr(category, opts.left_attr),
                'right__gte': getattr(category, opts.right_attr),
                'tree_id': getattr(category, opts.tree_id_attr)
            }
            l = Category._tree_manager._translate_lookups(**l)
            q_list.append(models.Q(**l))
        q = reduce(operator.or_, q_list)
        return Category.objects.filter(q)


def pre_save_video_set_calculated_source_type(instance, **kwargs):
    # Always recalculate the source_type field.
    instance.calculated_source_type = instance.source_type()
models.signals.pre_save.connect(pre_save_video_set_calculated_source_type,
                                sender=Video)


class Watch(models.Model):
    """
    Record of a video being watched.

    fields:
     - video: Video that was watched
     - timestamp: when watched
     - user: user that watched it, if any
     - ip_address: IP address of the user
    """
    video = models.ForeignKey(Video)
    timestamp = models.DateTimeField(auto_now_add=True)
    user = models.ForeignKey('auth.User', blank=True, null=True)
    ip_address = models.IPAddressField()

    @classmethod
    def add(Class, request, video):
        """
        Adds a record of a watched video to the database.  If the request came
        from localhost, check to see if it was forwarded to (hopefully) get the
        right IP address.
        """
        ignored_bots = getattr(settings, 'LOCALTV_WATCH_IGNORED_USER_AGENTS',
                               ('bot', 'spider', 'crawler'))
        user_agent = request.META.get('HTTP_USER_AGENT', '').lower()
        if user_agent and ignored_bots:
            for bot in ignored_bots:
                if bot in user_agent:
                    return

        ip = request.META.get('REMOTE_ADDR', '0.0.0.0')
        if not ipv4_re.match(ip):
            ip = '0.0.0.0'

        if hasattr(request, 'user') and request.user.is_authenticated():
            user = request.user
        else:
            user = None

        try:
            Class(video=video, user=user, ip_address=ip).save()
        except Exception:
            pass


class VideoModerator(CommentModerator):

    def allow(self, comment, video, request):
        site_settings = SiteSettings.objects.get(site=video.site)
        if site_settings.comments_required_login:
            return request.user and request.user.is_authenticated()
        else:
            return True

    def email(self, comment, video, request):
        # we do the import in the function because otherwise there's a circular
        # dependency
        from localtv.utils import send_notice

        site_settings = SiteSettings.objects.get(site=video.site)
        t = loader.get_template('comments/comment_notification_email.txt')
        c = Context({ 'comment': comment,
                      'content_object': video,
                      'user_is_admin': True})
        subject = '[%s] New comment posted on "%s"' % (video.site.name,
                                                       video)
        message = t.render(c)
        send_notice('admin_new_comment', subject, message,
                    site_settings=site_settings)

        admin_new_comment = notification.NoticeType.objects.get(
            label="admin_new_comment")

        if video.user and video.user.email:
            video_comment = notification.NoticeType.objects.get(
                label="video_comment")
            if notification.should_send(video.user, video_comment, "1") and \
               not notification.should_send(video.user,
                                            admin_new_comment, "1"):
               c = Context({ 'comment': comment,
                             'content_object': video,
                             'user_is_admin': False})
               message = t.render(c)
               EmailMessage(subject, message, settings.DEFAULT_FROM_EMAIL,
                            [video.user.email]).send(fail_silently=True)

        comment_post_comment = notification.NoticeType.objects.get(
            label="comment_post_comment")
        previous_users = set()
        for previous_comment in comment.__class__.objects.filter(
            content_type=comment.content_type,
            object_pk=video.pk,
            is_public=True,
            is_removed=False,
            submit_date__lte=comment.submit_date,
            user__email__isnull=False).exclude(
            user__email='').exclude(pk=comment.pk):
            if (previous_comment.user not in previous_users and
                notification.should_send(previous_comment.user,
                                         comment_post_comment, "1") and
                not notification.should_send(previous_comment.user,
                                             admin_new_comment, "1")):
                previous_users.add(previous_comment.user)
                c = Context({ 'comment': comment,
                              'content_object': video,
                              'user_is_admin': False})
                message = t.render(c)
                EmailMessage(subject, message, settings.DEFAULT_FROM_EMAIL,
                             [previous_comment.user.email]).send(fail_silently=True)

    def moderate(self, comment, video, request):
        site_settings = SiteSettings.objects.get(site=video.site)
        if site_settings.screen_all_comments:
            if not getattr(request, 'user'):
                return True
            else:
                return not site_settings.user_is_admin(request.user)
        else:
            return False

moderator.register(Video, VideoModerator)

tagging.register(Video)
tagging.register(OriginalVideo)

def finished(sender, **kwargs):
    SiteSettings.objects.clear_cache()
request_finished.connect(finished)

def tag_unicode(self):
    # hack to make sure that Unicode data gets returned for all tags
    if isinstance(self.name, str):
        self.name = self.name.decode('utf8')
    return self.name

tagging.models.Tag.__unicode__ = tag_unicode


def send_new_video_email(sender, **kwargs):
    site_settings = SiteSettings.objects.get(site=sender.site)
    if sender.status == Video.ACTIVE:
        # don't send the e-mail for videos that are already active
        return
    t = loader.get_template('localtv/submit_video/new_video_email.txt')
    c = Context({'video': sender})
    message = t.render(c)
    subject = '[%s] New Video in Review Queue: %s' % (sender.site.name,
                                                          sender)
    utils.send_notice('admin_new_submission',
                     subject, message,
                     site_settings=site_settings)

submit_finished.connect(send_new_video_email, weak=False)


def create_email_notices(app, created_models, verbosity, **kwargs):
    notification.create_notice_type('video_comment',
                                    'New comment on your video',
                                    'Someone commented on your video',
                                    default=2,
                                    verbosity=verbosity)
    notification.create_notice_type('comment_post_comment',
                                    'New comment after your comment',
                                    'Someone commented on a video after you',
                                    default=2,
                                    verbosity=verbosity)
    notification.create_notice_type('video_approved',
                                    'Your video was approved',
                                    'An admin approved your video',
                                    default=2,
                                    verbosity=verbosity)
    notification.create_notice_type('newsletter',
                                    'Newsletter',
                                    'Receive an occasional newsletter',
                                    default=2,
                                    verbosity=verbosity)
    notification.create_notice_type('admin_new_comment',
                                    'New comment',
                                    'A comment was submitted to the site',
                                    default=1,
                                    verbosity=verbosity)
    notification.create_notice_type('admin_new_submission',
                                    'New Submission',
                                    'A new video was submitted',
                                    default=1,
                                    verbosity=verbosity)
    notification.create_notice_type('admin_queue_weekly',
                                        'Weekly Queue Update',
                                    'A weekly e-mail of the queue status',
                                    default=1,
                                    verbosity=verbosity)
    notification.create_notice_type('admin_queue_daily',
                                    'Daily Queue Update',
                                    'A daily e-mail of the queue status',
                                    default=1,
                                    verbosity=verbosity)
    notification.create_notice_type('admin_video_updated',
                                    'Video Updated',
                                    'A video from a service was updated',
                                    default=1,
                                    verbosity=verbosity)
    notification.create_notice_type('admin_new_playlist',
                                    'Request for Playlist Moderation',
                                    'A new playlist asked to be public',
                                    default=2,
                                    verbosity=verbosity)

models.signals.post_syncdb.connect(create_email_notices)

def delete_comments(sender, instance, **kwargs):
    from django.contrib.comments import get_model
    get_model().objects.filter(object_pk=instance.pk,
                               content_type__app_label='localtv',
                               content_type__model='video'
                               ).delete()
models.signals.pre_delete.connect(delete_comments,
                                  sender=Video)

def create_original_video(sender, instance=None, created=False, **kwargs):
    if not created:
        return # don't care about saving
    if not instance.website_url:
        # we don't know how to scrape this, so ignore it
        return
    new_data = dict(
        (field.name, getattr(instance, field.name))
        for field in VideoBase._meta.fields)
    OriginalVideo.objects.db_manager(instance._state.db).create(
        video=instance,
        thumbnail_updated=datetime.datetime.now(),
        **new_data)

def save_original_tags(sender, instance, created=False, **kwargs):
    if not created:
        # not a new tagged item
        return
    if not isinstance(instance.object, Video):
        # not a video
        return
    if (instance.object.when_submitted - datetime.datetime.now() >
        datetime.timedelta(seconds=10)):
        return
    try:
        original = instance.object.original
    except OriginalVideo.DoesNotExist:
        return
    tagging.models.TaggedItem.objects.db_manager(instance._state.db).create(
        tag=instance.tag, object=original)

if lsettings.ENABLE_ORIGINAL_VIDEO:
    models.signals.post_save.connect(create_original_video,
                                     sender=Video)
    models.signals.post_save.connect(save_original_tags,
                                     sender=tagging.models.TaggedItem)

### The "stamp" set of features is a performance optimization for large
### deployments of Miro Community.
###
### The VIDEO_PUBLISHED_STAMP updates the mtime of a file whenever a Video instance
### is created or modified. If the stamp file is really old, then you can
### safely skip running management commands like update_index.

def video_published_stamp_signal_listener(sender=None, instance=None, created=False, override_date=None, **kwargs):
    '''The purpose of the change stamp is to create a file on-disk that
    indicates when a new instance of the Video model has been published
    or modified.

    We actually simply update the stamp on every change or deletion to
    Video instances. This is slightly too aggressive: If a Video comes in
    from a feed and is not published, we will update the stamp needlessly.

    That is okay with me for now.
    '''
    update_stamp(name='video-published-stamp', override_date=override_date)

def site_has_at_least_one_feed_stamp_signal_listener(sender=None, instance=None, created=False, override_date=None, **kwargs):
    '''The purpose of this stamp is to signify to management scripts that this
    site has at least one Feed.

    Therefore, it listens to all .save()s on the Feed model and makes sure
    that the site-has-at-least-one-feed-stamp file exists.

    The site-has-at-least-one-feed-stamp stamp is unique in that its modification time
    is not very important.
    '''
    update_stamp(name='site-has-at-least-one-feed-stamp', override_date=override_date)

def site_has_at_least_one_saved_search_stamp_signal_listener(sender=None, instance=None, created=False, override_date=None, **kwargs):
    '''The purpose of this stamp is to signify to management scripts that this
    site has at least one SavedSearch.

    It is mostly the same as site_has_at_least_one_feed_stamp_signal_listener.'''
    update_stamp(name='site-has-at-least-saved-search-stamp', override_date=override_date)

def user_modified_stamp_signal_listener(sender=None, instance=None, created=False, override_date=None, **kwargs):
    '''The purpose of this stamp is to listen to the User model, and whenever
    a User changes (perhaps due to a change in the last_login value), we create
    a file on-disk to say so.

    Note taht this is a little too aggressive: Any change to a User will cause this stamp
    to get updated, not just last_login-related changes.

    That is okay with me for now.
    '''
    update_stamp(name='user-modified-stamp', override_date=override_date)

def video_needs_published_date_stamp_signal_listener(instance=None, **kwargs):
    if instance.when_published is None:
        update_stamp(name='video-needs-published-date-stamp')

def create_or_delete_video_needs_published_date_stamp():
    '''This function takes a look at all the Videos. If there are any
    that have a NULL value for date_published, it updates the stamp.

    If not, it deletes the stamp.'''
    if Video.objects.filter(when_published__isnull=True):
        update_stamp(name='video-needs-published-date-stamp')
    else:
        update_stamp(name='video-needs-published-date-stamp', delete_stamp=True)

def update_stamp(name, override_date=None, delete_stamp=False):
    path = os.path.join(settings.MEDIA_ROOT, '.' + name)
    if delete_stamp:
        try:
            os.unlink(path)
        except OSError, e:
            if e.errno == 2: # does not exist
                pass
            else:
                raise
        return

    try:
        utils.touch(path, override_date=override_date)
    except Exception, e:
        logging.error(e)

if lsettings.ENABLE_CHANGE_STAMPS:
    models.signals.post_save.connect(video_published_stamp_signal_listener,
                                     sender=Video)
    models.signals.post_delete.connect(video_published_stamp_signal_listener,
                                       sender=Video)
    models.signals.post_save.connect(user_modified_stamp_signal_listener,
                                     sender=User)
    models.signals.post_delete.connect(user_modified_stamp_signal_listener,
                                       sender=User)
    models.signals.post_save.connect(site_has_at_least_one_feed_stamp_signal_listener,
                                     sender=Feed)
    models.signals.post_save.connect(site_has_at_least_one_saved_search_stamp_signal_listener,
                                     sender=SavedSearch)
    models.signals.post_save.connect(video_needs_published_date_stamp_signal_listener,
                                     sender=Video)<|MERGE_RESOLUTION|>--- conflicted
+++ resolved
@@ -760,17 +760,9 @@
         verbose_name='Category Parent',
         help_text=_("Categories, unlike tags, can have a hierarchy."))
 
-<<<<<<< HEAD
-=======
-    # only relevant is voting is enabled for the site
-    contest_mode = models.DateTimeField('Turn on Contest',
-                                        null=True,
-                                        default=None)
-
     class MPTTMeta:
         order_insertion_by = ['name']
 
->>>>>>> 7f82ecdb
     class Meta:
         unique_together = (
             ('slug', 'site'),
