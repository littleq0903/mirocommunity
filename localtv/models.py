--- conflicted
+++ resolved
@@ -1544,16 +1544,9 @@
         current site_settings.
 
         """
-<<<<<<< HEAD
-        return self.get_latest_videos(site_settings).with_watch_count().order_by(
-            '-watch_count',
-            '-best_date'
-        )
-=======
         from localtv.search.utils import PopularSort
-        return PopularSort().sort(self.get_latest_videos(sitelocation),
+        return PopularSort().sort(self.get_latest_videos(site_settings),
                                   descending=True)
->>>>>>> d58d3fd8
 
     def get_category_videos(self, category, site_settings=None):
         """
