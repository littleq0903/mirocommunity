# Miro Community - Easiest way to make a video website
#
# Copyright (C) 2009, 2010, 2011, 2012 Participatory Culture Foundation
# 
# Miro Community is free software: you can redistribute it and/or modify it
# under the terms of the GNU Affero General Public License as published by
# the Free Software Foundation, either version 3 of the License, or (at your
# option) any later version.
# 
# Miro Community is distributed in the hope that it will be useful,
# but WITHOUT ANY WARRANTY; without even the implied warranty of
# MERCHANTABILITY or FITNESS FOR A PARTICULAR PURPOSE.  See the
# GNU Affero General Public License for more details.
# 
# You should have received a copy of the GNU Affero General Public License
# along with Miro Community.  If not, see <http://www.gnu.org/licenses/>.

<<<<<<< HEAD
"""
Creates the default SiteSettings object.
"""
=======

>>>>>>> abc23d60
import datetime

from django.contrib.auth.models import User


TWO_MONTHS = datetime.timedelta(days=62)


def site_too_old():
    try:
        last_login = User.objects.order_by('-last_login').values_list(
                                           'last_login', flat=True)[0]
    except IndexError:
        # Always too old if there are no users.
        return True
    if last_login + TWO_MONTHS < datetime.datetime.now():
        return True
    else:
        return False<|MERGE_RESOLUTION|>--- conflicted
+++ resolved
@@ -15,13 +15,6 @@
 # You should have received a copy of the GNU Affero General Public License
 # along with Miro Community.  If not, see <http://www.gnu.org/licenses/>.
 
-<<<<<<< HEAD
-"""
-Creates the default SiteSettings object.
-"""
-=======
-
->>>>>>> abc23d60
 import datetime
 
 from django.contrib.auth.models import User
