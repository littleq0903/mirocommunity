# Miro Community - Easiest way to make a video website
#
# Copyright (C) 2009, 2010, 2011, 2012 Participatory Culture Foundation
#
# Miro Community is free software: you can redistribute it and/or modify it
# under the terms of the GNU Affero General Public License as published by
# the Free Software Foundation, either version 3 of the License, or (at your
# option) any later version.
#
# Miro Community is distributed in the hope that it will be useful,
# but WITHOUT ANY WARRANTY; without even the implied warranty of
# MERCHANTABILITY or FITNESS FOR A PARTICULAR PURPOSE.  See the
# GNU Affero General Public License for more details.
#
# You should have received a copy of the GNU Affero General Public License
# along with Miro Community.  If not, see <http://www.gnu.org/licenses/>.

from hashlib import sha1

from daguerre.models import AdjustedImage, Image
from django.contrib.sites.models import Site
from django.contrib.syndication.views import Feed as FeedView, add_domain
from django.core.cache import cache
from django.core.urlresolvers import reverse
from django.http import HttpResponse, Http404
from django.utils.encoding import iri_to_uri, force_unicode
from django.utils.translation import ugettext as _
from django.utils.tzinfo import FixedOffset

from localtv.feeds.feedgenerator import ThumbnailFeedGenerator, JSONGenerator
from localtv.models import Video
from localtv.search.forms import ModelFilterField
from localtv.search.utils import NormalizedVideoList
from localtv.search.views import SortFilterMixin
from localtv.templatetags.filters import simpletimesince


FLASH_ENCLOSURE_STATIC_LENGTH = 1

LOCALTV_FEED_LENGTH = 30

class BaseVideosFeed(FeedView, SortFilterMixin):
    title_template = "localtv/feed/title.html"
    description_template = "localtv/feed/description.html"
    feed_type = ThumbnailFeedGenerator
    view_name = None
    filter_kwarg = 'pk'

    def __init__(self, json=False):
        if json:
            self.feed_type = JSONGenerator

    def _get_cache_key(self, request, vary):
        return u'localtv_feed_cache:%(domain)s:%(class)s:%(vary)s' % {
            'domain': Site.objects.get_current().domain,
            'class': self.__class__.__name__,
            'vary': sha1(force_unicode(vary).replace(' ', '')).hexdigest(),
        }

    def __call__(self, request, *args, **kwargs):
        is_json = self.feed_type is JSONGenerator
        jsoncallback = request.GET.get('jsoncallback')
        is_jsonp = is_json and bool(jsoncallback)
        vary = (
            is_json,
            is_jsonp,
            request.GET.get('count'),
            request.GET.get('startIndex'),
            # We need to vary on start-index as well since
            # :meth:`_get_opensearch_data` uses it as an alternate source for
            # startIndex.
            request.GET.get('start-index'),
            request.GET.get('startPage'),
            repr(args),
            repr(kwargs),
        )
        # Vary on search/sort/filter parameters, as well.
        vary += tuple(request.GET.get(name)
                      for name in self.form_class.base_fields)
        cache_key = self._get_cache_key(request, vary)

        response = cache.get(cache_key)
        if response is None:
            response = super(BaseVideosFeed, self).__call__(request,
                                                            *args, **kwargs)
            if is_jsonp:
                response = HttpResponse(u"%s(%s);" % (jsoncallback,
                            response.content), mimetype='text/javascript')
            cache.set(cache_key, response, 15*60)
        return response

    def get_object(self, request, *args, **kwargs):
        """
        Returns a dictionary containing all information that must be propagated
        to child methods, since feed instances are reused for multiple requests,
        and are thus unsuitable for storage.

        """
        obj = {
            'request': request
        }

        if self.filter_name is not None:
            field = self.form_class.base_fields[self.filter_name]
            if isinstance(field, ModelFilterField):
                model = field.queryset.model
                try:
                    key = field.to_field_name or 'pk'
                    obj['obj'] = model.objects.get(**{
                                              key: kwargs[self.filter_kwarg]})
                except (ValueError, model.DoesNotExist):
                    raise Http404

        return obj

    def get_form_data(self, base_data=None, filter_value=None):
        data = super(BaseVideosFeed, self).get_form_data(base_data,
                                                         filter_value)
        if data.get('sort') == 'latest':
            data['sort'] = 'newest'
        return data

    def _actual_items(self, obj):
        raise NotImplementedError

    def get_feed(self, obj, request):
        """
        Returns a feed generator that has opensearch information stored as
        :attr:`feed.opensearch_data`.

        """
        feed = super(BaseVideosFeed, self).get_feed(obj, request)
        feed.opensearch_data = self._get_opensearch_data(obj)
        return feed

    def _base_link(self, obj):
        if self.view_name is not None:
            return reverse(self.view_name)
        elif 'obj' in obj:
            return obj['obj'].get_absolute_url()
        else:
            raise NotImplementedError

    def link(self, obj):
        return u"?".join((self._base_link(obj),
                          obj['request'].GET.urlencode()))

    def items(self, obj):
        """
        Handles a list or queryset of items fetched with :meth:`_actual_items`
        according to the following `OpenSearch` query string parameters:

        * count
        * startIndex
        * startPage

        More info at http://www.opensearch.org/Specifications/OpenSearch/1.1#OpenSearch_1.1_parameters

        """
        filter_value = obj.get('obj')
        if self.filter_name is not None:
            field = self.form_class.base_fields[self.filter_name]
            if isinstance(field, ModelFilterField):
                filter_value = [filter_value]
        form = self.get_form(obj['request'].GET.dict(), filter_value)
        items = NormalizedVideoList(form.search())
        return self._opensearch_items(items, obj)

    def _opensearch_items(self, items, obj):
        opensearch = self._get_opensearch_data(obj)
        start = opensearch['startindex']
        end = start + opensearch['itemsperpage']
        opensearch['totalresults'] = len(items)
        return items[start:end]

    def _get_opensearch_data(self, obj):
        """
        Stores and returns opensearch information for the object.

        """
        if 'opensearch_data' not in obj:
            request = obj['request']

            count = self._normalize_param(request, 'count',
                                default=LOCALTV_FEED_LENGTH)

            # The spec says to use startIndex, but vidscraper seems to send out
            # start-index. I don't really know what's up with that.
            startIndex = self._normalize_param(request, 'startIndex',
                                    default=None)
            if startIndex is None:
                startIndex = self._normalize_param(request, 'start-index')
            # The spec allows negative values, but that seems useless to me,
            # so we will insist on non-negative values.

            # We only check for startPage if there is no startIndex. This
            # mailing list discussion indicates that startPage and startIndex
            # conflict:
            # http://lists.opensearch.org/pipermail/opensearch-discuss/2006-December/000026.html

            if not startIndex:
                startPage = self._normalize_param(request, 'startPage')
                startIndex = startPage * count

            obj['opensearch_data'] = {'startindex': startIndex,
                                    'itemsperpage': count}
        return obj['opensearch_data']

    def _normalize_param(self, request, param, default=0,
                                allow_negative=False):
        try:
            value = int(request.GET.get(param, None))
        except (ValueError, TypeError):
            value = default

        if not allow_negative:
            if value < 0:
                value = default

        return value

    def item_pubdate(self, video):
        if not video.status == Video.ACTIVE:
            return None
        return video.when().replace(tzinfo=FixedOffset(0))

    def item_guid(self, video):
        if video.guid:
            return video.guid
        return add_domain(video.site.domain, video.get_absolute_url())

    def item_link(self, video):
        return video.get_absolute_url()

    def item_extra_kwargs(self, item):
        kwargs = {
            'when': '%s %s ago' % (
                item.when_prefix(),
                simpletimesince(item.when()))
            }
        if item.website_url:
            kwargs['website_url'] = iri_to_uri(item.website_url)
        if item.thumbnail:
            site = Site.objects.get_current()
            try:
                image = Image.objects.for_storage_path(
                            item.thumbnail_path)
            except Image.DoesNotExist:
                kwargs['thumbnail_url'] = ''
            else:
<<<<<<< HEAD
                try:
                    image = Image.objects.for_storage_path(
                                item.thumbnail.name)
                except Image.DoesNotExist:
                    thumbnail_url = ''
                else:
                    adjusted = AdjustedImage.objects.adjust(image, 375, 295)
                    thumbnail_url = adjusted.adjusted.url
                    if not (thumbnail_url.startswith('http://') or
                            thumbnail_url.startswith('https://')):
                        thumbnail_url = 'http://%s%s' % (site.domain,
                                                         thumbnail_url)
            kwargs['thumbnail'] = thumbnail_url
            if thumbnail_url and self.feed_type is JSONGenerator:
                # Version 2 of the MC widgets expect a 'thumbnails_resized'
                # argument which includes thumbnails of these sizes for the
                # various sizes of widget.  These are only here for backwards
                # compatibility with those widgets.
                thumbnails_resized = kwargs['thumbnails_resized'] = []
                if image is None:
                    image = Image.objects.for_storage_path(
                        item.thumbnail_path)
                for size in ((222, 169), # large widget
                             (140, 110), # medium widget
                             (88, 68)):  # small widget
                    adjusted = AdjustedImage.objects.adjust(image, *size)
                    thumbnail_url = adjusted.adjusted.url
                    if not (thumbnail_url.startswith('http://') or
                            thumbnail_url.startswith('https://')):
                        thumbnail_url = 'http://%s%s' % (site.domain,
                                                         thumbnail_url)
                    thumbnails_resized.append({'width': size[0],
                                               'height': size[1],
                                               'url': thumbnail_url})
=======
                adjusted = AdjustedImage.objects.adjust(image, 375, 295)
                thumbnail_url = adjusted.adjusted.url
                if not (thumbnail_url.startswith('http://') or
                        thumbnail_url.startswith('https://')):
                    thumbnail_url = 'http://%s%s' % (site.domain,
                                                     thumbnail_url)
                kwargs['thumbnail'] = iri_to_uri(thumbnail_url)
                if self.feed_type is JSONGenerator:
                    # Version 2 of the MC widgets expect a
                    # 'thumbnails_resized' argument which includes thumbnails
                    # of these sizes for the various sizes of widget. These
                    # are only here for backwards compatibility with those
                    # widgets.
                    kwargs['thumbnails_resized'] = []

                    for size in ((222, 169), # large widget
                                 (140, 110), # medium widget
                                 (88, 68)):  # small widget
                        adjusted = AdjustedImage.objects.adjust(image, *size)
                        thumbnail_url = adjusted.adjusted.url
                        if not (thumbnail_url.startswith('http://') or
                                thumbnail_url.startswith('https://')):
                            thumbnail_url = 'http://%s%s' % (site.domain,
                                                             thumbnail_url)
                        kwargs['thumbnails_resized'].append(
                                                  {'width': size[0],
                                                   'height': size[1],
                                                   'url': thumbnail_url})
>>>>>>> 9ead2b47
        if item.embed_code:
            kwargs['embed_code'] = item.embed_code
        return kwargs

    def item_enclosure_url(self, video):
        if video.file_url:
            return video.file_url
        elif video.flash_enclosure_url:
            return video.flash_enclosure_url

    def item_enclosure_length(self, video):
        if video.file_url_length:
            return video.file_url_length
        else:
            return FLASH_ENCLOSURE_STATIC_LENGTH

    def item_enclosure_mime_type(self, video):
        if video.file_url_mimetype:
            return video.file_url_mimetype
        elif video.flash_enclosure_url:
            return 'application/x-shockwave-flash'
        else:
            return ""


class NewVideosFeed(BaseVideosFeed):
    view_name = 'localtv_list_new'
    sort = 'newest'

    def title(self):
        return u"%s: %s" % (
            Site.objects.get_current().name, _('New Videos'))


class FeaturedVideosFeed(BaseVideosFeed):
    view_name = 'localtv_list_featured'
    sort = 'featured'

    def title(self):
        return u"%s: %s" % (
            Site.objects.get_current().name, _('Featured Videos'))


class PopularVideosFeed(BaseVideosFeed):
    view_name = 'localtv_list_popular'
    sort = 'popular'

    def title(self):
        return u"%s: %s" % (
            Site.objects.get_current().name, _('Popular Videos'))


class CategoryVideosFeed(BaseVideosFeed):
    filter_name = 'category'
    filter_kwarg = 'slug'

    def title(self, obj):
        return u"%s: %s" % (
            Site.objects.get_current().name,
            _(u'Category: %s') % force_unicode(obj['obj'].name)
        )

class AuthorVideosFeed(BaseVideosFeed):
    filter_name = 'author'

    def _base_link(self, obj):
        return reverse('localtv_author', args=[obj['obj'].pk])

    def title(self, obj):
        name_or_username = obj['obj'].get_full_name()
        if not name_or_username.strip():
            name_or_username = obj['obj'].username

        return u"%s: %s" % (
            Site.objects.get_current().name,
            _(u'Author: %s') % force_unicode(name_or_username))


class FeedVideosFeed(BaseVideosFeed):
    # This class can be a bit confusing:
    #
    # It is the Miro Community feed that represents all
    # the videos that we have imported from a remote video source.
    #
    # To avoid end-users getting confused, the URL does not say "feed"
    # twice, but talks about video sources.
    filter_name = 'feed'

    def _base_link(self, obj):
        return reverse('localtv_list_feed', args=[obj['obj'].pk])

    def title(self, obj):
        return u"%s: Videos imported from %s" % (
            Site.objects.get_current().name,
            force_unicode(obj['obj'].name) or '')


class TagVideosFeed(BaseVideosFeed):
    filter_name = 'tag'
    filter_kwarg = 'name'

    def _base_link(self, obj):
        return reverse('localtv_list_tag', args=[obj['obj'].name])

    def title(self, obj):
        return u"%s: %s" % (Site.objects.get_current().name,
                          _(u'Tag: %s') % force_unicode(obj['obj'].name))


class SearchVideosFeed(BaseVideosFeed):
    view_name = 'localtv_search'

    def get_form_data(self, base_data=None, filter_value=None):
        data = super(SearchVideosFeed, self).get_form_data(base_data)
        data['q'] = filter_value
        return data

    def get_object(self, request, query):
        obj = BaseVideosFeed.get_object(self, request, query=query)
        obj['obj'] = query
        return obj

    def title(self, obj):
        return u"%s: %s" % (
            Site.objects.get_current().name,
            _(u'Search: %s') % force_unicode(obj['obj']))


class PlaylistVideosFeed(BaseVideosFeed):
    filter_name = 'playlist'

    def get_form_data(self, base_data=None, filter_value=None):
        data = super(PlaylistVideosFeed, self).get_form_data(base_data,
                                                             filter_value)
        if data.get('sort') in ('order', '-order'):
            # This HACK helps us sort by playlist order.
            data.pop('sort')
        return data

    def get_object(self, request, *args, **kwargs):
        obj = super(PlaylistVideosFeed, self).get_object(request, *args,
                                                         **kwargs)
        if request.GET.get('sort') in ('order', '-order'):
            # This HACK helps us sort by playlist order.
            obj['playlist_order'] = request.GET['sort']
        return obj

    def items(self, obj):
        """
        This feed is unusual enough that we actually need to override
        :meth:`items`.

        """
        form = self.get_form(obj['request'].GET.dict(), [obj.get('obj')])
        # We currently don't support searching combined with the 'order' sort.
        if 'playlist_order' in obj:
            # This is a HACK for backwards-compatibility.
            order_by = '{0}playlistitem___order'.format(
                               '-' if obj['playlist_order'][0] == '-' else '')
            queryset = obj['obj'].items.order_by(order_by)
            queryset = form._filter(queryset)
        else:
            queryset = form.search()
        queryset = NormalizedVideoList(queryset)
        return self._opensearch_items(queryset, obj)

    def title(self, obj):
        return u"%s: %s" % (
            Site.objects.get_current().name,
            _(u'Playlist: %s') % force_unicode(obj['obj'].name))<|MERGE_RESOLUTION|>--- conflicted
+++ resolved
@@ -248,42 +248,6 @@
             except Image.DoesNotExist:
                 kwargs['thumbnail_url'] = ''
             else:
-<<<<<<< HEAD
-                try:
-                    image = Image.objects.for_storage_path(
-                                item.thumbnail.name)
-                except Image.DoesNotExist:
-                    thumbnail_url = ''
-                else:
-                    adjusted = AdjustedImage.objects.adjust(image, 375, 295)
-                    thumbnail_url = adjusted.adjusted.url
-                    if not (thumbnail_url.startswith('http://') or
-                            thumbnail_url.startswith('https://')):
-                        thumbnail_url = 'http://%s%s' % (site.domain,
-                                                         thumbnail_url)
-            kwargs['thumbnail'] = thumbnail_url
-            if thumbnail_url and self.feed_type is JSONGenerator:
-                # Version 2 of the MC widgets expect a 'thumbnails_resized'
-                # argument which includes thumbnails of these sizes for the
-                # various sizes of widget.  These are only here for backwards
-                # compatibility with those widgets.
-                thumbnails_resized = kwargs['thumbnails_resized'] = []
-                if image is None:
-                    image = Image.objects.for_storage_path(
-                        item.thumbnail_path)
-                for size in ((222, 169), # large widget
-                             (140, 110), # medium widget
-                             (88, 68)):  # small widget
-                    adjusted = AdjustedImage.objects.adjust(image, *size)
-                    thumbnail_url = adjusted.adjusted.url
-                    if not (thumbnail_url.startswith('http://') or
-                            thumbnail_url.startswith('https://')):
-                        thumbnail_url = 'http://%s%s' % (site.domain,
-                                                         thumbnail_url)
-                    thumbnails_resized.append({'width': size[0],
-                                               'height': size[1],
-                                               'url': thumbnail_url})
-=======
                 adjusted = AdjustedImage.objects.adjust(image, 375, 295)
                 thumbnail_url = adjusted.adjusted.url
                 if not (thumbnail_url.startswith('http://') or
@@ -312,7 +276,6 @@
                                                   {'width': size[0],
                                                    'height': size[1],
                                                    'url': thumbnail_url})
->>>>>>> 9ead2b47
         if item.embed_code:
             kwargs['embed_code'] = item.embed_code
         return kwargs
