# Miro Community - Easiest way to make a video website
#
# Copyright (C) 2009, 2010, 2011, 2012 Participatory Culture Foundation
# 
# Miro Community is free software: you can redistribute it and/or modify it
# under the terms of the GNU Affero General Public License as published by
# the Free Software Foundation, either version 3 of the License, or (at your
# option) any later version.
# 
# Miro Community is distributed in the hope that it will be useful,
# but WITHOUT ANY WARRANTY; without even the implied warranty of
# MERCHANTABILITY or FITNESS FOR A PARTICULAR PURPOSE.  See the
# GNU Affero General Public License for more details.
# 
# You should have received a copy of the GNU Affero General Public License
# along with Miro Community.  If not, see <http://www.gnu.org/licenses/>.

import datetime
import re

<<<<<<< HEAD
from bs4 import BeautifulSoup, Comment
from django.template import Library
from django.utils.html import urlize
from django.utils.safestring import mark_safe
import lxml.html
=======
from BeautifulSoup import BeautifulSoup, Comment
from django.contrib.contenttypes.models import ContentType
from django.template import Library
from django.utils.html import urlize
from django.utils.safestring import mark_safe
from tagging.models import Tag
>>>>>>> 8c0de89a


register = Library()


<<<<<<< HEAD
=======
@register.filter
>>>>>>> 8c0de89a
def simpletimesince(value, arg=None):
    """Formats a date as the time since that date (i.e. "4 days, 6 hours")."""
    from django.utils.timesince import timesince
    if not value:
        return u''
    try:
        if arg:
            return timesince(value, arg)
        return timesince(value, datetime.datetime.utcnow()).split(', ')[0]
    except (ValueError, TypeError):
        return u''


<<<<<<< HEAD
=======
@register.filter
>>>>>>> 8c0de89a
def sanitize(value, extra_filters=None):
    """
    Sanitize the given HTML.

    Based on code from:
    * http://www.djangosnippets.org/snippets/1655/
    * http://www.djangosnippets.org/snippets/205/
    """
    if value is None:
        return u''

    if '<' not in value and '&#' not in value and \
            re.search(r'&\w+;', value) is None: # no HTML
        # convert plain-text links into HTML
        return mark_safe(urlize(value,
                                nofollow=True,
                                autoescape=True).replace('\n', '<br/>'))

    js_regex = re.compile(r'[\s]*(&#x.{1,7})?'.join(list('javascript')),
                          re.IGNORECASE)
    allowed_tags = ('p i strong em b u a h1 h2 h3 h4 h5 h6 pre br img ul '
                    'ol li span').split()
    allowed_attributes = 'href src style'.split()

    whitelist = False
    extra_tags = ()
    extra_attributes = ()
    if isinstance(extra_filters, basestring):
        if '|' in extra_filters:
            parts = extra_filters.split('|')
        else:
            parts = [extra_filters.split()]
        if parts[0] == 'whitelist':
            whitelist = True
            parts = parts[1:]
        extra_tags = parts[0].split()
        if len(parts) > 1:
            extra_attributes = parts[1].split()
    elif extra_filters:
        extra_tags = extra_filters

    if whitelist:
        allowed_tags, allowed_attributes = extra_tags, extra_attributes
    else:
        allowed_tags = set(allowed_tags) - set(extra_tags)
        allowed_attributes = set(allowed_attributes) - set(extra_attributes)

    soup = BeautifulSoup(value)
    for comment in soup.find_all(text=lambda text: isinstance(text, Comment)):
        # remove comments
        comment.extract()

    for tag in soup.find_all(True):
        if tag.name not in allowed_tags:
            tag.hidden = True
        else:
            tag.attrs = dict((key, js_regex.sub('', val))
                             for key, val in tag.attrs.iteritems()
                             if key in allowed_attributes)

    return mark_safe(unicode(soup))



@register.filter
def wmode_transparent(value):
    doc = lxml.html.fromstring('<div>' + value + '</div>')
    # Find any object tag
    tags = doc.cssselect('object')
    for object_tag in tags:
        WMODE_TRANSPARENT_PARAM = lxml.html.fragment_fromstring("""<param name="wmode" value="transparent"></param>""")
        object_tag.insert(0, WMODE_TRANSPARENT_PARAM)

    # Find any relevant flash embed
    embeds = doc.cssselect('embed')
    for embed in embeds:
        if embed.get('type') == 'application/x-shockwave-flash':
            embed.set('wmode', 'transparent')

    wrapped_in_a_div = lxml.html.tostring(doc)
    if (wrapped_in_a_div.startswith('<div>') and 
        wrapped_in_a_div.endswith('</div>')):
        start = len('<div>')
        end = - len('</div>')
        return mark_safe(wrapped_in_a_div[start:end])
    # else, uh, return the wrapped thing.
    return mark_safe(wrapped_in_a_div)


<<<<<<< HEAD
register.filter(simpletimesince)
register.filter(sanitize)
register.filter(wmode_transparent)
=======
@register.filter
def same_db_tags(video):
    """
    Given a video, renders a string containing that video's tags, guaranteed
    to be from the same database as the original. This is part of the
    CELERY_USING hack and will be eliminated without warning.

    """
    from localtv.models import Video
    if not isinstance(video, Video):
        return u''
    using = video._state.db
    ct = ContentType.objects.db_manager(using).get_for_model(video)
    tags = Tag.objects.using(using).filter(items__content_type__pk=ct.pk,
                                           items__object_id=video.pk)
    return u'\n'.join([unicode(t) for t in tags])
>>>>>>> 8c0de89a
<|MERGE_RESOLUTION|>--- conflicted
+++ resolved
@@ -18,29 +18,19 @@
 import datetime
 import re
 
-<<<<<<< HEAD
 from bs4 import BeautifulSoup, Comment
+from django.contrib.contenttypes.models import ContentType
 from django.template import Library
 from django.utils.html import urlize
 from django.utils.safestring import mark_safe
 import lxml.html
-=======
-from BeautifulSoup import BeautifulSoup, Comment
-from django.contrib.contenttypes.models import ContentType
-from django.template import Library
-from django.utils.html import urlize
-from django.utils.safestring import mark_safe
 from tagging.models import Tag
->>>>>>> 8c0de89a
 
 
 register = Library()
 
 
-<<<<<<< HEAD
-=======
 @register.filter
->>>>>>> 8c0de89a
 def simpletimesince(value, arg=None):
     """Formats a date as the time since that date (i.e. "4 days, 6 hours")."""
     from django.utils.timesince import timesince
@@ -54,10 +44,7 @@
         return u''
 
 
-<<<<<<< HEAD
-=======
 @register.filter
->>>>>>> 8c0de89a
 def sanitize(value, extra_filters=None):
     """
     Sanitize the given HTML.
@@ -121,7 +108,6 @@
     return mark_safe(unicode(soup))
 
 
-
 @register.filter
 def wmode_transparent(value):
     doc = lxml.html.fromstring('<div>' + value + '</div>')
@@ -147,11 +133,6 @@
     return mark_safe(wrapped_in_a_div)
 
 
-<<<<<<< HEAD
-register.filter(simpletimesince)
-register.filter(sanitize)
-register.filter(wmode_transparent)
-=======
 @register.filter
 def same_db_tags(video):
     """
@@ -167,5 +148,4 @@
     ct = ContentType.objects.db_manager(using).get_for_model(video)
     tags = Tag.objects.using(using).filter(items__content_type__pk=ct.pk,
                                            items__object_id=video.pk)
-    return u'\n'.join([unicode(t) for t in tags])
->>>>>>> 8c0de89a
+    return u'\n'.join([unicode(t) for t in tags])