# Miro Community - Easiest way to make a video website
#
# Copyright (C) 2009, 2010, 2011, 2012 Participatory Culture Foundation
# 
# Miro Community is free software: you can redistribute it and/or modify it
# under the terms of the GNU Affero General Public License as published by
# the Free Software Foundation, either version 3 of the License, or (at your
# option) any later version.
# 
# Miro Community is distributed in the hope that it will be useful,
# but WITHOUT ANY WARRANTY; without even the implied warranty of
# MERCHANTABILITY or FITNESS FOR A PARTICULAR PURPOSE.  See the
# GNU Affero General Public License for more details.
# 
# You should have received a copy of the GNU Affero General Public License
# along with Miro Community.  If not, see <http://www.gnu.org/licenses/>.

from django import template
from django.conf import settings
from django.core.files.storage import default_storage
from django.contrib.sites.models import Site
from daguerre.models import Image
from daguerre.utils.adjustments import get_adjustment_class

from daguerre.models import Image
from daguerre.utils import AdjustmentInfoDict
from daguerre.utils.adjustments import get_adjustment_class

register = template.Library()

class ThumbnailNode(template.Node):
    """
    Essentially an implementation of daguerre's ImageResizeNode with a
    different interface, to maintain backwards compatibility with old
    localtv_thumbnail template tags.
    
    """
    
    def __init__(self, video, size, as_varname=None, absolute=False):
        self.asvar = as_varname
        self.absolute = absolute # ???
        self.video = video
        self.width, self.height = size
    
    def render(self, context):
<<<<<<< HEAD
        storage_path = self.video.resolve(context).get_original_thumb_storage_path()
        kwargs = {'width': self.width, 'height': self.height, 'adjustment': 'fill'}
        try:
            image = Image.objects.for_storage_path(storage_path)
        except Image.DoesNotExist:
            url = settings.STATIC_URL + 'localtv/images/default_vid.gif'
            if self.asvar is not None:
                context[self.asvar] = {
                    'width': self.width,
                    'height': self.height,
                    'url': url
                }
                return ''
            return url

        adjustment_class = get_adjustment_class('fill')
        adjustment = adjustment_class.from_image(image, width=self.width, height=self.height)
        
        if self.asvar is not None:
            context[self.asvar] = adjustment.info_dict()
            return ''
        return adjustment.url


=======
        video = self.video.resolve(context)

        storage_path = None

        if video.has_thumbnail:
            storage_path = video.thumbnail_path
        elif video.feed_id and video.feed.has_thumbnail:
            storage_path = video.feed.thumbnail_path
        elif video.search_id and video.search.has_thumbnail:
            storage_path = video.search.thumbnail_path

        kwargs = {'width': self.width, 'height': self.height, 'adjustment': 'fill'}
        if storage_path is None:
            image = None
        else:
            try:
                image = Image.objects.for_storage_path(storage_path)
            except Image.DoesNotExist:
                image = None

        if image is None:
            url = settings.STATIC_URL + 'localtv/images/default_vid.gif'
            if self.asvar is not None:
                context[self.asvar] = AdjustmentInfoDict({
                    'width': self.width,
                    'height': self.height,
                    'url': url
                })
                return ''
            return url

        adjustment_class = get_adjustment_class('fill')
        adjustment = adjustment_class.from_image(image, width=self.width, height=self.height)
        
        if self.asvar is not None:
            context[self.asvar] = adjustment.info_dict()
            return ''
        return adjustment.url


>>>>>>> eee474eb
@register.tag('get_thumbnail_url')
def get_thumbnail_url(parser, token):
    tokens = token.split_contents()
    if len(tokens) not in (4, 5, 6, 7):
        raise template.TemplateSyntaxError(
            '%r tag requires 4, 5, 6 or 7 arguments' % (tokens[0],))
    absolute = (tokens[1] == 'absolute')
    if absolute:
        if len(tokens) not in (5, 7):
            raise template.TemplateSyntaxError(
                '%r absolute tag requires 5 or 7 arguments' % (tokens[0],))
    elif len(tokens) not in (4, 6):
            raise template.TemplateSyntaxError(
                '%r tag requires 4 or 6 arguments' % (tokens[0],))        
    try:
        width = int(tokens[2 + absolute])
        height = int(tokens[3 + absolute])
    except ValueError:
        raise template.TemplateSyntaxError(
            'Third and forth arguments in %r tag must be integers' % (
                tokens[0],))
    video = template.Variable(tokens[1 + absolute])
    if len(tokens) == (6 + absolute): # get_thumbnail_url video width height as
                                    # variable
        if tokens[4 + absolute] != 'as':
            raise template.TemplateSyntaxError(
                "Fifth argument in %r tag must be 'as'" % tokens[0])
        return ThumbnailNode(video, (width, height), tokens[5 + absolute],
                             absolute=absolute)
    else:
        return ThumbnailNode(video, (width, height),
                             absolute=absolute)
<|MERGE_RESOLUTION|>--- conflicted
+++ resolved
@@ -20,9 +20,6 @@
 from django.core.files.storage import default_storage
 from django.contrib.sites.models import Site
 from daguerre.models import Image
-from daguerre.utils.adjustments import get_adjustment_class
-
-from daguerre.models import Image
 from daguerre.utils import AdjustmentInfoDict
 from daguerre.utils.adjustments import get_adjustment_class
 
@@ -43,32 +40,6 @@
         self.width, self.height = size
     
     def render(self, context):
-<<<<<<< HEAD
-        storage_path = self.video.resolve(context).get_original_thumb_storage_path()
-        kwargs = {'width': self.width, 'height': self.height, 'adjustment': 'fill'}
-        try:
-            image = Image.objects.for_storage_path(storage_path)
-        except Image.DoesNotExist:
-            url = settings.STATIC_URL + 'localtv/images/default_vid.gif'
-            if self.asvar is not None:
-                context[self.asvar] = {
-                    'width': self.width,
-                    'height': self.height,
-                    'url': url
-                }
-                return ''
-            return url
-
-        adjustment_class = get_adjustment_class('fill')
-        adjustment = adjustment_class.from_image(image, width=self.width, height=self.height)
-        
-        if self.asvar is not None:
-            context[self.asvar] = adjustment.info_dict()
-            return ''
-        return adjustment.url
-
-
-=======
         video = self.video.resolve(context)
 
         storage_path = None
@@ -109,7 +80,6 @@
         return adjustment.url
 
 
->>>>>>> eee474eb
 @register.tag('get_thumbnail_url')
 def get_thumbnail_url(parser, token):
     tokens = token.split_contents()
