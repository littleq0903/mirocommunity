# Miro Community - Easiest way to make a video website
#
# Copyright (C) 2009, 2010, 2011, 2012 Participatory Culture Foundation
# 
# Miro Community is free software: you can redistribute it and/or modify it
# under the terms of the GNU Affero General Public License as published by
# the Free Software Foundation, either version 3 of the License, or (at your
# option) any later version.
# 
# Miro Community is distributed in the hope that it will be useful,
# but WITHOUT ANY WARRANTY; without even the implied warranty of
# MERCHANTABILITY or FITNESS FOR A PARTICULAR PURPOSE.  See the
# GNU Affero General Public License for more details.
# 
# You should have received a copy of the GNU Affero General Public License
# along with Miro Community.  If not, see <http://www.gnu.org/licenses/>.

from django.conf.urls.defaults import patterns, include, url
from django.contrib.auth.models import User
from django.views.generic import ListView

from localtv.api.v1 import api as api_v1
<<<<<<< HEAD
from localtv.listing.views import VideoSearchView, SiteListView
=======
from localtv.listing.views import (CompatibleListingView,
                                   SiteListView, CategoryVideoSearchView)
>>>>>>> d49c2920
from localtv.models import Category
from localtv.search.views import SortFilterView
from localtv.views import IndexView, VideoView

# "Base" patterns
urlpatterns = patterns(
    'localtv.views',
    url(r'^$', IndexView.as_view(), name='localtv_index'),
    url(r'^about/$', 'about', name='localtv_about'),
    url(r'^share/(\d+)/(\d+)', 'share_email', name='email-share'),
    url(r'^videos/$',
         SortFilterView.as_view(template_name='localtv/videos.html'),
         name='localtv_browse'),
    url(r'^video/(?P<video_id>[0-9]+)(?:/(?P<slug>[\w-]+))?/?$',
        VideoView.as_view(),
        name='localtv_view_video'),
    url(r'^newsletter/$', 'newsletter', name='localtv_newsletter'),
    url(r'^api/', include(api_v1.urls)))

# Listing patterns
# This has to be importable for now because of a hack in the view_video view
# which imports this view to check whether the referer was a category page.
category_videos = VideoSearchView.as_view(
    template_name='localtv/category.html',
    filter_name='category',
    filter_kwarg='slug'
)
urlpatterns += patterns(
    'localtv.listing.views',
    url(r'^search/$', CompatibleListingView.as_view(
                        template_name='localtv/video_listing_search.html',
                    ), name='localtv_search'),
    url(r'^category/$', SiteListView.as_view(
                        template_name='localtv/categories.html',
                        queryset=Category.objects.filter(parent=None),
                        paginate_by=15
                    ), name='localtv_category_index'),
    url(r'^category/(?P<slug>[-\w]+)/$', category_videos,
                    name='localtv_category'),
    url(r'^author/$', ListView.as_view(
                        template_name='localtv/author_list.html',
                        model=User,
                        context_object_name='authors'
                    ), name='localtv_author_index'),
    url(r'^author/(?P<pk>\d+)/$', CompatibleListingView.as_view(
                        template_name='localtv/author.html',
                        filter_name='author'
                    ), name='localtv_author'))

# Comments patterns
urlpatterns += patterns(
    'localtv.comments.views',
    url(r'^comments/post/$', 'post_comment', name='comments-post-comment'),
    url(r'^comments/moderation-queue$', 'moderation_queue', {},
                    'comments-moderation-queue'),
    url(r'^comments/moderation-queue/undo$', 'undo', {},
                    'comments-moderation-undo'),
    url(r'^comments/', include('django.contrib.comments.urls')))

# Various inclusions
urlpatterns += patterns(
    '',
    url(r'^accounts/logout/$', 'django.contrib.auth.views.logout', {
                    'next_page': '/'}),
    url(r'^accounts/profile/', include('localtv.user_profile.urls')),
    url(r'^accounts/', include('socialauth.urls')),
    url(r'^accounts/', include('registration.backends.default.urls')),
    url(r'^thumbs/', include('daguerre.urls')),
    url(r'^admin/edit_attributes/', include('localtv.inline_edit.urls')),
    url(r'^admin/', include('localtv.admin.urls')),
    url(r'^submit_video/', include('localtv.submit_video.urls')),
    url(r'^listing/', include('localtv.listing.urls')),
    url(r'^feeds/', include('localtv.feeds.urls')),
    url(r'^goodies/', include('localtv.goodies.urls')),
    url(r'^share/', include('email_share.urls')),
    url(r'^playlists/', include('localtv.playlists.urls')))<|MERGE_RESOLUTION|>--- conflicted
+++ resolved
@@ -20,12 +20,7 @@
 from django.views.generic import ListView
 
 from localtv.api.v1 import api as api_v1
-<<<<<<< HEAD
-from localtv.listing.views import VideoSearchView, SiteListView
-=======
-from localtv.listing.views import (CompatibleListingView,
-                                   SiteListView, CategoryVideoSearchView)
->>>>>>> d49c2920
+from localtv.listing.views import CompatibleListingView, SiteListView
 from localtv.models import Category
 from localtv.search.views import SortFilterView
 from localtv.views import IndexView, VideoView
@@ -48,7 +43,7 @@
 # Listing patterns
 # This has to be importable for now because of a hack in the view_video view
 # which imports this view to check whether the referer was a category page.
-category_videos = VideoSearchView.as_view(
+category_videos = CompatibleListingView.as_view(
     template_name='localtv/category.html',
     filter_name='category',
     filter_kwarg='slug'
